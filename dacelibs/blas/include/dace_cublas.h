--- conflicted
+++ resolved
@@ -20,7 +20,6 @@
     return singleton;
   }
 
-<<<<<<< HEAD
   cublasHandle_t& Handle(Key i) {
     auto f = handles_.find(i);
     if (f == handles_.end()) {
@@ -33,20 +32,6 @@
     return f->second;
   }
 
-  /// Provides a pointer to a constant complex zero that has been allocated and
-  /// copied to the device.
-  cuDoubleComplex const* ComplexZero() const { return complex_zero_; }
-
- private:
-  CublasHelper() {
-    {
-      // Allocate constant complex zero
-      cudaMalloc(&complex_zero_, sizeof(cuDoubleComplex) * 1);
-      cuDoubleComplex zero = make_cuDoubleComplex(0.0, 0.0);
-      cudaMemcpy(complex_zero_, &zero, sizeof(cuDoubleComplex) * 1,
-                 cudaMemcpyHostToDevice);
-    }
-=======
   float const* FloatZero() const { return float_zero_; }
   double const* DoubleZero() const { return double_zero_; }
   cuComplex const* Complex64Zero() const { return complex64_zero_; }
@@ -86,7 +71,6 @@
     cuDoubleComplex complex128_pone = make_cuDoubleComplex(1.0, 0.0);
     cudaMemcpy(complex128_pone_, &complex128_pone, sizeof(cuDoubleComplex) * 1,
                cudaMemcpyHostToDevice);
->>>>>>> 89766105
   }
 
   CublasHelper(CublasHelper const&) = delete;
