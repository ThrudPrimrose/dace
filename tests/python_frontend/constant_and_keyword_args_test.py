--- conflicted
+++ resolved
@@ -119,20 +119,11 @@
         return result
 
     # Tests
-<<<<<<< HEAD
-    A = np.random.rand(20)
-    B = np.random.rand(20)
-    exec = myprog_na.compile()
-    assert np.allclose(exec(A=A, B=B), B)
-    assert np.allclose(exec(A=A, B=None), A)
-    assert np.allclose(exec(A=None, B=None), 1)
-=======
     a = np.random.rand(20)
     b = np.random.rand(20)
     assert np.allclose(myprog_na(a, b), b)
     assert np.allclose(myprog_na(a, None), a)
     assert np.allclose(myprog_na(None, None), 1)
->>>>>>> f5ba6fe0
 
 
 def test_none_callables():
