--- conflicted
+++ resolved
@@ -156,12 +156,6 @@
 
 if __name__ == "__main__":
 
-<<<<<<< HEAD
     test_fortran_frontend_basic_type()
     test_fortran_frontend_basic_type2()
-=======
-    #test_fortran_frontend_basic_type()
-    #test_fortran_frontend_basic_type2()
-
-    test_fortran_frontend_circular_type()
->>>>>>> ff576b20
+    test_fortran_frontend_circular_type()