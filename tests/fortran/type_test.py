# Copyright 2019-2023 ETH Zurich and the DaCe authors. All rights reserved.

from fparser.common.readfortran import FortranStringReader
from fparser.common.readfortran import FortranFileReader
from fparser.two.parser import ParserFactory
import sys, os
import numpy as np
import pytest

from dace import SDFG, SDFGState, nodes, dtypes, data, subsets, symbolic
from dace.frontend.fortran import fortran_parser
from fparser.two.symbol_table import SymbolTable
from dace.sdfg import utils as sdutil

import dace.frontend.fortran.ast_components as ast_components
import dace.frontend.fortran.ast_transforms as ast_transforms
import dace.frontend.fortran.ast_utils as ast_utils
import dace.frontend.fortran.ast_internal_classes as ast_internal_classes

from dace.transformation.passes.lift_struct_views import LiftStructViews
from dace.transformation import pass_pipeline as ppl


def test_fortran_frontend_basic_type():
    """
    Tests that the Fortran frontend can parse the simplest type declaration and make use of it in a computation.
    """
    test_string = """
        PROGRAM type_test
            implicit none

            TYPE simple_type
                REAL :: w(5,5,5), z(5)
                INTEGER :: a
                REAL :: name
            END TYPE simple_type

            REAL :: d(5,5)
            CALL type_test_function(d)
        end

        SUBROUTINE type_test_function(d)
            REAL d(5,5)
            TYPE(simple_type) :: s
            s%w(1,1,1) = 5.5
            d(2,1) = 5.5 + s%w(1,1,1)
        END SUBROUTINE type_test_function
    """
    sources={}
    sources["type_test"]=test_string
    sdfg = fortran_parser.create_sdfg_from_string(test_string, "type_test",sources=sources)
    sdfg.simplify(verbose=True)
    a = np.full([5, 5], 42, order="F", dtype=np.float32)
    sdfg(d=a)
    assert (a[0, 0] == 42)
    assert (a[1, 0] == 11)
    assert (a[2, 0] == 42)



def test_fortran_frontend_basic_type2():
    """
    Tests that the Fortran frontend can parse the simplest type declaration and make use of it in a computation.
    """
    test_string = """
                    PROGRAM type2_test
                    implicit none
                    
                    TYPE simple_type
                        REAL:: w(5,5,5),z(5)
                        INTEGER:: a         
                    END TYPE simple_type

                    TYPE comlex_type
                        TYPE(simple_type):: s
                        REAL:: b
                    END TYPE comlex_type

                    TYPE meta_type
                        TYPE(comlex_type):: cc
                        REAL:: omega
                    END TYPE meta_type

                    REAL :: d(5,5)
                    CALL type2_test_function(d)
                    end

                    SUBROUTINE type2_test_function(d)
                    REAL d(5,5)
                    TYPE(simple_type) :: s(3)
                    TYPE(comlex_type) :: c
                    TYPE(meta_type) :: m
                    
                    c%b=1.0
                    c%s%w(1,1,1)=5.5
                    m%cc%s%a=17
                    s(1)%w(1,1,1)=5.5+c%b
                    d(2,1)=c%s%w(1,1,1)+s(1)%w(1,1,1)
                    
                    END SUBROUTINE type2_test_function
                    """
    sdfg = fortran_parser.create_sdfg_from_string(test_string, "type2_test")
    sdfg.validate()
    sdfg.simplify(verbose=True)
    a = np.full([4, 5], 42, order="F", dtype=np.float64)
    sdfg(d=a)
    assert (a[0, 0] == 42)
    assert (a[1, 0] == 11)
    assert (a[2, 0] == 42)


def test_fortran_frontend_type_symbol():
    """
    Tests that the Fortran frontend can parse the simplest type declaration and make use of it in a computation.
    """
    test_string = """
                    PROGRAM type_symbol_test
                    implicit none
                    
                    TYPE simple_type
                        REAL:: z(5)
                        INTEGER:: a         
                    END TYPE simple_type

                    
                    REAL :: d(5,5)
                    CALL type_symbol_test_function(d)
                    end

                    SUBROUTINE type_symbol_test_function(d)
                    TYPE(simple_type) :: st 
                    REAL :: d(5,5)
                    st%a=10
                    CALL internal_function(d,st)
                    
                    END SUBROUTINE type_symbol_test_function

                    
                    SUBROUTINE internal_function(d,st)
                    REAL d(5,5)
                    TYPE(simple_type) :: st
                    REAL bob(st%a) 
                    bob(1)=5.5
                    d(2,1)=2*bob(1)
                    
                    END SUBROUTINE internal_function
                    """
    sdfg = fortran_parser.create_sdfg_from_string(test_string, "type_symbol_test",sources={"type_symbol_test":test_string})
    sdfg.validate()
    sdfg.simplify(verbose=True)
    a = np.full([4, 5], 42, order="F", dtype=np.float64)
    sdfg(d=a)
    assert (a[0, 0] == 42)
    assert (a[1, 0] == 11)
    assert (a[2, 0] == 42)

def test_fortran_frontend_type_pardecl():
    """
    Tests that the Fortran frontend can parse the simplest type declaration and make use of it in a computation.
    """
    test_string = """
                    PROGRAM type_pardecl_test
                    implicit none
                    
                    TYPE simple_type
                        REAL:: z(5,5,5)
                        INTEGER:: a         
                    END TYPE simple_type

                    
                    REAL :: d(5,5)
                    CALL type_pardecl_test_function(d)
                    end

                    SUBROUTINE type_pardecl_test_function(d)
                    TYPE(simple_type) :: st 
                    REAL :: d(5,5)
                    st%a=10
                    CALL internal_function(d,st)
                    
                    END SUBROUTINE type_pardecl_test_function

                    
                    SUBROUTINE internal_function(d,st)
                    REAL d(5,5)
                    TYPE(simple_type) :: st
                    REAL bob(st%a) 
                    INTEGER, PARAMETER :: n=5
                    REAL BOB2(n)
                    bob(1)=5.5
                    bob2(1)=5.5
                    st%z(1,:,2:3)=bob(1)
                    d(2,1)=bob(1)+bob2
                    
                    END SUBROUTINE internal_function
                    """
    sdfg = fortran_parser.create_sdfg_from_string(test_string, "type_pardecl_test",sources={"type_pardecl_test":test_string})
    sdfg.validate()
    sdfg.simplify(verbose=True)
    a = np.full([4, 5], 42, order="F", dtype=np.float32)
    sdfg(d=a)
    assert (a[0, 0] == 42)
    assert (a[1, 0] == 11)
    assert (a[2, 0] == 42)

def test_fortran_frontend_type_struct():
    """
    Tests that the Fortran frontend can parse the simplest type declaration and make use of it in a computation.
    """
    test_string = """
                    PROGRAM type_struct_test
                    implicit none
                    
                    TYPE simple_type
                        REAL:: z(5,5,5)
                        INTEGER:: a   
                        REAL :: unkown(:)      
                        !INTEGER :: unkown_size
                    END TYPE simple_type

                    
                    REAL :: d(5,5)
                    CALL type_struct_test_function(d)
                    end

                    SUBROUTINE type_struct_test_function(d)
                    TYPE(simple_type) :: st 
                    REAL :: d(5,5)
                    st%a=10
                    CALL internal_function(d,st)
                    
                    END SUBROUTINE type_struct_test_function

                    
                    SUBROUTINE internal_function(d,st)
                    st.a.shape=[st.a_size]
                    REAL d(5,5)
                    TYPE(simple_type) :: st
                    REAL bob(st%a) 
                    INTEGER, PARAMETER :: n=5
                    REAL BOB2(n)
                    bob(1)=5.5
                    bob2(1)=5.5
                    st%z(1,:,2:3)=bob(1)
                    d(2,1)=bob(1)+bob2(1)
                    
                    END SUBROUTINE internal_function
                    """
    sdfg = fortran_parser.create_sdfg_from_string(test_string, "type_struct_test",sources={"type_struct_test":test_string})
    sdfg.validate()
    sdfg.simplify(verbose=True)
    a = np.full([4, 5], 42, order="F", dtype=np.float32)
    sdfg(d=a)
    assert (a[0, 0] == 42)
    assert (a[1, 0] == 11)
    assert (a[2, 0] == 42)


def test_fortran_frontend_circular_type():
    """
    Tests that the Fortran frontend can parse the simplest type declaration and make use of it in a computation.
    """
    test_string = """
                    PROGRAM type_test
                    implicit none
                    
                    
                    type a_t
                        real :: w(5,5,5)
                        type(b_t), pointer :: b
                    end type a_t

                    type b_t
                        type(a_t)          :: a
                        integer              :: x
                    end type b_t

                    type c_t
                        type(d_t),pointer    :: ab
                        integer              :: xz
                    end type c_t

                    type d_t
                        type(c_t)          :: ac
                        integer              :: xy
                    end type d_t

                    REAL :: d(5,5)

                    CALL circular_type_test_function(d)
                    end

                    SUBROUTINE circular_type_test_function(d)
                    REAL d(5,5)
                    TYPE(a_t) :: s
                    TYPE(b_t) :: b(3)
                    
                    s%w(1,1,1)=5.5
                    !s%b=>b(1)
                    !s%b%a=>s
                    b(1)%x=1
                    d(2,1)=5.5+s%w(1,1,1)
                    
                    END SUBROUTINE circular_type_test_function
                    """
    sdfg = fortran_parser.create_sdfg_from_string(test_string, "type_test")
    sdfg.simplify(verbose=True)
    a = np.full([4, 5], 42, order="F", dtype=np.float64)
    sdfg(d=a)
    assert (a[0, 0] == 42)
    assert (a[1, 0] == 11)
    assert (a[2, 0] == 42)



def test_fortran_frontend_type_in_call():
    """
    Tests that the Fortran frontend can parse the simplest type declaration and make use of it in a computation.
    """
    test_string = """
        PROGRAM type_in_call_test
            implicit none

            TYPE simple_type
                REAL :: w(5,5,5), z(5)
                INTEGER :: a
                REAL :: name
            END TYPE simple_type

            REAL :: d(5,5)
            CALL type_in_call_test_function(d)
        end

        SUBROUTINE type_in_call_test_function(d)
            REAL d(5,5)
            TYPE(simple_type) :: s
            REAL,POINTER :: tmp(:,:,:)
            tmp=>s%w
            tmp(1,1,1) = 11.0
            d(2,1) = max(1.0, tmp(1,1,1))
        END SUBROUTINE type_in_call_test_function
    """
    sources={}
    sources["type_test"]=test_string
    sdfg = fortran_parser.create_sdfg_from_string(test_string, "type_in_call_test",sources=sources)
    sdfg.simplify(verbose=True)
    a = np.full([5, 5], 42, order="F", dtype=np.float32)
    sdfg(d=a)
    assert (a[0, 0] == 42)
    assert (a[1, 0] == 11)
    assert (a[2, 0] == 42)

def test_fortran_frontend_type_array():
    """
    Tests that the Fortran frontend can parse the simplest type declaration and make use of it in a computation.
    """
    test_string = """
        PROGRAM type_in_call_test
            implicit none

            TYPE simple_type3
                INTEGER :: a
            END TYPE simple_type3

            TYPE simple_type2
                type(simple_type3) :: w(7:12,8:13)
            END TYPE simple_type2

            TYPE simple_type
                type(simple_type2) :: name
            END TYPE simple_type

            REAL :: d(5,5)
            CALL type_in_call_test_function(d)
        end

        SUBROUTINE type_in_call_test_function(d)
            REAL :: d(5,5)
            TYPE(simple_type) :: s

            CALL type_in_call_test_function2(s)
            d(1,1) = s%name%w(8,10)%a
        END SUBROUTINE type_in_call_test_function

        SUBROUTINE type_in_call_test_function2(s)
            TYPE(simple_type) :: s

            s%name%w(8,10)%a = 42
        END SUBROUTINE type_in_call_test_function2
    """
    sources={}
    sources["type_test"]=test_string
    sdfg = fortran_parser.create_sdfg_from_string(test_string, "type_in_call_test",sources=sources, normalize_offsets=True)
    sdfg.simplify(verbose=True)
    a = np.full([5, 5], 42, order="F", dtype=np.float32)
    sdfg(d=a)
    print(a)

def test_fortran_frontend_type_pointer():
    """
    Tests that the Fortran frontend can parse the simplest type declaration and make use of it in a computation.
    """
    test_string = """
        PROGRAM type_pointer_test
            implicit none

            TYPE simple_type
                REAL :: w(5,5,5), z(5)
                INTEGER :: a
                REAL :: name
            END TYPE simple_type

            REAL :: d(5,5)
            CALL type_pointer_test_function(d)
        end

        SUBROUTINE type_pointer_test_function(d)
            REAL d(5,5)
            TYPE(simple_type) :: s
            REAL, DIMENSION(:,:,:), POINTER :: tmp
            tmp=>s%w
            tmp(1,1,1) = 11.0
            d(2,1) = max(1.0, tmp(1,1,1))
        END SUBROUTINE type_pointer_test_function
    """
    sources={}
    sources["type_pointer_test"]=test_string
    sdfg = fortran_parser.create_sdfg_from_string(test_string, "type_pointer_test",sources=sources)
    sdfg.simplify(verbose=True)
    a = np.full([5, 5], 42, order="F", dtype=np.float32)
    sdfg(d=a)
    assert (a[0, 0] == 42)
    assert (a[1, 0] == 11)
    assert (a[2, 0] == 42)

if __name__ == "__main__":
    #test_fortran_frontend_basic_type()
    #test_fortran_frontend_basic_type2()
    #test_fortran_frontend_type_symbol()
    #test_fortran_frontend_type_pardecl()
    #test_fortran_frontend_type_struct()
    #test_fortran_frontend_circular_type()
    #test_fortran_frontend_type_in_call()
<<<<<<< HEAD
    test_fortran_frontend_type_pointer()
=======
    test_fortran_frontend_type_array()
>>>>>>> b37b3dc5
<|MERGE_RESOLUTION|>--- conflicted
+++ resolved
@@ -441,8 +441,5 @@
     #test_fortran_frontend_type_struct()
     #test_fortran_frontend_circular_type()
     #test_fortran_frontend_type_in_call()
-<<<<<<< HEAD
     test_fortran_frontend_type_pointer()
-=======
-    test_fortran_frontend_type_array()
->>>>>>> b37b3dc5
+    test_fortran_frontend_type_array()