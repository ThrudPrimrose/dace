--- conflicted
+++ resolved
@@ -61,7 +61,6 @@
     Tests that the Fortran frontend can parse the simplest type declaration and make use of it in a computation.
     """
     test_string = """
-<<<<<<< HEAD
                     PROGRAM type_test2
                     implicit none
                     
@@ -99,37 +98,7 @@
                     
                     END SUBROUTINE type_test2_function
                     """
-=======
-        PROGRAM type_test2
-            implicit none
-
-            TYPE simple_type
-                REAL :: w(5,5,5), z(5)
-                INTEGER :: a
-            END TYPE simple_type
-
-            TYPE comlex_type
-                TYPE(simple_type) :: s
-                REAL :: b
-            END TYPE comlex_type
-
-            REAL :: d(5,5)
-            CALL type_test2_function(d)
-        end
-
-        SUBROUTINE type_test2_function(d)
-            REAL d(5,5)
-            TYPE(simple_type) :: s(3)
-            TYPE(comlex_type) :: c
-
-            c%b=1.0
-            c%s%w(1,1,1) = 5.5
-            s(1)%w(1,1,1) = 5.5 + c%b
-            d(2,1) = c%s%w(1,1,1) + s(1)%w(1,1,1)
-        END SUBROUTINE type_test2_function
-    """
->>>>>>> cbab7d35
-    sdfg = fortran_parser.create_sdfg_from_string(test_string, "type_test")
+    sdfg = fortran_parser.create_sdfg_from_string(test_string, "type_test2")
     sdfg.simplify(verbose=True)
     a = np.full([4, 5], 42, order="F", dtype=np.float64)
     sdfg(d=a)
@@ -195,13 +164,7 @@
 
 if __name__ == "__main__":
 
-<<<<<<< HEAD
     #test_fortran_frontend_basic_type()
     test_fortran_frontend_basic_type2()
 
-    #test_fortran_frontend_circular_type()
-=======
-    test_fortran_frontend_basic_type()
-    test_fortran_frontend_basic_type2()
-    test_fortran_frontend_circular_type()
->>>>>>> cbab7d35
+    #test_fortran_frontend_circular_type()