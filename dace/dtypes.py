# Copyright 2019-2023 ETH Zurich and the DaCe authors. All rights reserved.
""" A module that contains various DaCe type definitions. """
from __future__ import print_function
import ctypes
import aenum
import inspect
import itertools
import numpy
import re
from collections import OrderedDict
from functools import wraps
from typing import Any
from dace.config import Config
from dace.registry import extensible_enum, undefined_safe_enum


@undefined_safe_enum
@extensible_enum
class DeviceType(aenum.AutoNumberEnum):
    CPU = ()  #: Multi-core CPU
    GPU = ()  #: GPU (AMD or NVIDIA)
    FPGA = ()  #: FPGA (Intel or Xilinx)
    Snitch = ()  #: Compute Cluster (RISC-V)


@undefined_safe_enum
@extensible_enum
class StorageType(aenum.AutoNumberEnum):
    """ Available data storage types in the SDFG. """

    Default = ()  #: Scope-default storage location
    Register = ()  #: Local data on registers, stack, or equivalent memory
    CPU_Pinned = ()  #: Host memory that can be DMA-accessed from accelerators
    CPU_Heap = ()  #: Host memory allocated on heap
    CPU_ThreadLocal = ()  #: Thread-local host memory
    GPU_Global = ()  #: GPU global memory
    GPU_Shared = ()  #: On-GPU shared memory
    FPGA_Global = ()  #: Off-chip global memory (DRAM)
    FPGA_Local = ()  #: On-chip memory (bulk storage)
    FPGA_Registers = ()  #: On-chip memory (fully partitioned registers)
    FPGA_ShiftRegister = ()  #: Only accessible at constant indices
    SVE_Register = ()  #: SVE register
    Snitch_TCDM = ()  #: Cluster-private memory
    Snitch_L2 = ()  #: External memory
    Snitch_SSR = ()  #: Memory accessed by SSR streamer


@undefined_safe_enum
@extensible_enum
class OMPScheduleType(aenum.AutoNumberEnum):
    """ Available OpenMP shedule types for Maps with CPU-Multicore schedule. """
    Default = ()  #: OpenMP library default
    Static = ()  #: Static schedule
    Dynamic = ()  #: Dynamic schedule
    Guided = ()  #: Guided schedule


@undefined_safe_enum
@extensible_enum
class ScheduleType(aenum.AutoNumberEnum):
    """ Available map schedule types in the SDFG. """
    Default = ()  #: Scope-default parallel schedule
    Sequential = ()  #: Sequential code (single-thread)
    MPI = ()  #: MPI processes
    CPU_Multicore = ()  #: OpenMP parallel for loop
    CPU_Persistent = ()  #: OpenMP parallel region
    Unrolled = ()  #: Unrolled code
    SVE_Map = ()  #: Arm SVE

    #: Default scope schedule for GPU code. Specializes to schedule GPU_Device and GPU_Global during inference.
    GPU_Default = ()
    GPU_Device = ()  #: Kernel
    GPU_ThreadBlock = ()  #: Thread-block code
    GPU_ThreadBlock_Dynamic = ()  #: Allows rescheduling work within a block
    GPU_Persistent = ()
    FPGA_Device = ()
    Snitch = ()
    Snitch_Multicore = ()
    FPGA_Multi_Pumped = ()  #: Used for double pumping


# A subset of GPU schedule types
GPU_SCHEDULES = [
    ScheduleType.GPU_Device,
    ScheduleType.GPU_ThreadBlock,
    ScheduleType.GPU_ThreadBlock_Dynamic,
    ScheduleType.GPU_Persistent,
]

# A subset of on-GPU storage types
GPU_STORAGES = [
    StorageType.GPU_Shared,
]

# A subset of on-FPGA storage types
FPGA_STORAGES = [
    StorageType.FPGA_Local,
    StorageType.FPGA_Registers,
    StorageType.FPGA_ShiftRegister,
]


@undefined_safe_enum
class ReductionType(aenum.AutoNumberEnum):
    """ Reduction types natively supported by the SDFG compiler. """

    Custom = ()  #: Defined by an arbitrary lambda function
    Min = ()  #: Minimum value
    Max = ()  #: Maximum value
    Sum = ()  #: Sum
    Product = ()  #: Product
    Logical_And = ()  #: Logical AND (&&)
    Bitwise_And = ()  #: Bitwise AND (&)
    Logical_Or = ()  #: Logical OR (||)
    Bitwise_Or = ()  #: Bitwise OR (|)
    Logical_Xor = ()  #: Logical XOR (!=)
    Bitwise_Xor = ()  #: Bitwise XOR (^)
    Min_Location = ()  #: Minimum value and its location
    Max_Location = ()  #: Maximum value and its location
    Exchange = ()  #: Set new value, return old value

    # Only supported in OpenMP
    Sub = ()  #: Subtraction (only supported in OpenMP)
    Div = ()  #: Division (only supported in OpenMP)


@undefined_safe_enum
@extensible_enum
class AllocationLifetime(aenum.AutoNumberEnum):
    """ Options for allocation span (when to allocate/deallocate) of data. """

    Scope = ()  #: Allocated/Deallocated on innermost scope start/end
    State = ()  #: Allocated throughout the containing state
    SDFG = ()  #: Allocated throughout the innermost SDFG (possibly nested)
    Global = ()  #: Allocated throughout the entire program (outer SDFG)
    Persistent = ()  #: Allocated throughout multiple invocations (init/exit)
    External = ()  #: Allocated and managed outside the generated code


@undefined_safe_enum
@extensible_enum
class Language(aenum.AutoNumberEnum):
    """ Available programming languages for SDFG tasklets. """

    Python = ()
    CPP = ()
    OpenCL = ()
    SystemVerilog = ()
    MLIR = ()


@undefined_safe_enum
@extensible_enum
class InstrumentationType(aenum.AutoNumberEnum):
    """ Types of instrumentation providers. """

    No_Instrumentation = ()
    Timer = ()
    PAPI_Counters = ()
    LIKWID_CPU = ()
    LIKWID_GPU = ()
    GPU_Events = ()
    FPGA = ()


@undefined_safe_enum
@extensible_enum
class DataInstrumentationType(aenum.AutoNumberEnum):
    """ Types of data container instrumentation providers. """

    No_Instrumentation = ()
    Save = ()
    Restore = ()


@undefined_safe_enum
@extensible_enum
class TilingType(aenum.AutoNumberEnum):
    """ Available tiling types in a `StripMining` transformation. """

    Normal = ()
    CeilRange = ()
    NumberOfTiles = ()


# Maps from ScheduleType to default StorageType
SCOPEDEFAULT_STORAGE = {
    ScheduleType.Default: StorageType.Default,
    None: StorageType.CPU_Heap,
    ScheduleType.Sequential: StorageType.Register,
    ScheduleType.MPI: StorageType.CPU_Heap,
    ScheduleType.CPU_Multicore: StorageType.Register,
    ScheduleType.CPU_Persistent: StorageType.CPU_Heap,
    ScheduleType.GPU_Default: StorageType.GPU_Global,
    ScheduleType.GPU_Persistent: StorageType.GPU_Global,
    ScheduleType.GPU_Device: StorageType.GPU_Shared,
    ScheduleType.GPU_ThreadBlock: StorageType.Register,
    ScheduleType.GPU_ThreadBlock_Dynamic: StorageType.Register,
    ScheduleType.FPGA_Device: StorageType.FPGA_Global,
    ScheduleType.SVE_Map: StorageType.CPU_Heap,
    ScheduleType.Snitch: StorageType.Snitch_TCDM
}

# Maps from ScheduleType to default ScheduleType for sub-scopes
SCOPEDEFAULT_SCHEDULE = {
    ScheduleType.Default: ScheduleType.Default,
    None: ScheduleType.CPU_Multicore,
    ScheduleType.Sequential: ScheduleType.Sequential,
    ScheduleType.MPI: ScheduleType.CPU_Multicore,
    ScheduleType.CPU_Multicore: ScheduleType.Sequential,
    ScheduleType.CPU_Persistent: ScheduleType.CPU_Multicore,
    ScheduleType.Unrolled: ScheduleType.CPU_Multicore,
    ScheduleType.GPU_Default: ScheduleType.GPU_Device,
    ScheduleType.GPU_Persistent: ScheduleType.GPU_Device,
    ScheduleType.GPU_Device: ScheduleType.GPU_ThreadBlock,
    ScheduleType.GPU_ThreadBlock: ScheduleType.Sequential,
    ScheduleType.GPU_ThreadBlock_Dynamic: ScheduleType.Sequential,
    ScheduleType.FPGA_Device: ScheduleType.FPGA_Device,
    ScheduleType.FPGA_Multi_Pumped: ScheduleType.FPGA_Device,
    ScheduleType.SVE_Map: ScheduleType.Sequential,
    ScheduleType.Snitch: ScheduleType.Snitch,
    ScheduleType.Snitch_Multicore: ScheduleType.Snitch_Multicore
}

# Maps from StorageType to a preferred ScheduleType for helping determine schedules.
# If mapped to None or does not exist in this dictionary, does not affect decision.
# Scalar data containers also do not affect this decision.
STORAGEDEFAULT_SCHEDULE = {
    StorageType.CPU_Heap: ScheduleType.CPU_Multicore,
    StorageType.CPU_ThreadLocal: ScheduleType.CPU_Multicore,
    StorageType.GPU_Global: ScheduleType.GPU_Device,
    StorageType.GPU_Shared: ScheduleType.GPU_ThreadBlock,
    StorageType.FPGA_Global: ScheduleType.FPGA_Device,
    StorageType.SVE_Register: ScheduleType.SVE_Map,
}

# Translation of types to C types
_CTYPES = {
    None: "void",
    int: "int",
    float: "float",
    complex: "dace::complex64",
    bool: "bool",
    numpy.bool_: "bool",
    numpy.int8: "char",
    numpy.int16: "short",
    numpy.int32: "int",
    numpy.intc: "int",
    numpy.int64: "long long",
    numpy.uint8: "unsigned char",
    numpy.uint16: "unsigned short",
    numpy.uint32: "unsigned int",
    numpy.uintc: "unsigned int",
    numpy.uint64: "unsigned long long",
    numpy.float16: "dace::float16",
    numpy.float32: "float",
    numpy.float64: "double",
    numpy.complex64: "dace::complex64",
    numpy.complex128: "dace::complex128",
}

# Translation of types to OpenCL types
_OCL_TYPES = {
    None: "void",
    int: "int",
    float: "float",
    bool: "bool",
    numpy.bool_: "bool",
    numpy.int8: "char",
    numpy.int16: "short",
    numpy.int32: "int",
    numpy.intc: "int",
    numpy.int64: "long",
    numpy.uint8: "unsigned char",
    numpy.uint16: "unsigned short",
    numpy.uint32: "unsigned int",
    numpy.uint64: "unsigned long",
    numpy.uintc: "unsigned int",
    numpy.float32: "float",
    numpy.float64: "double",
    numpy.complex64: "complex float",
    numpy.complex128: "complex double",
}

# Translation of types to OpenCL vector types
_OCL_VECTOR_TYPES = {
    numpy.int8: "char",
    numpy.uint8: "uchar",
    numpy.int16: "short",
    numpy.uint16: "ushort",
    numpy.int32: "int",
    numpy.intc: "int",
    numpy.uint32: "uint",
    numpy.uintc: "uint",
    numpy.int64: "long",
    numpy.uint64: "ulong",
    numpy.float16: "half",
    numpy.float32: "float",
    numpy.float64: "double",
    numpy.complex64: "complex float",
    numpy.complex128: "complex double",
}

# Translation of types to ctypes types
_FFI_CTYPES = {
    None: ctypes.c_void_p,
    int: ctypes.c_int,
    float: ctypes.c_float,
    complex: ctypes.c_uint64,
    bool: ctypes.c_bool,
    numpy.bool_: ctypes.c_bool,
    numpy.int8: ctypes.c_int8,
    numpy.int16: ctypes.c_int16,
    numpy.int32: ctypes.c_int32,
    numpy.int64: ctypes.c_int64,
    numpy.intc: ctypes.c_int,
    numpy.uint8: ctypes.c_uint8,
    numpy.uint16: ctypes.c_uint16,
    numpy.uint32: ctypes.c_uint32,
    numpy.uint64: ctypes.c_uint64,
    numpy.uintc: ctypes.c_uint,
    numpy.float16: ctypes.c_uint16,
    numpy.float32: ctypes.c_float,
    numpy.float64: ctypes.c_double,
    numpy.complex64: ctypes.c_uint64,
    numpy.complex128: ctypes.c_longdouble,
}

# Number of bytes per data type
_BYTES = {
    None: 0,
    int: 4,
    float: 4,
    complex: 8,
    bool: 1,
    numpy.bool_: 1,
    numpy.int8: 1,
    numpy.int16: 2,
    numpy.int32: 4,
    numpy.int64: 8,
    numpy.intc: 4,
    numpy.uint8: 1,
    numpy.uint16: 2,
    numpy.uint32: 4,
    numpy.uint64: 8,
    numpy.uintc: 4,
    numpy.float16: 2,
    numpy.float32: 4,
    numpy.float64: 8,
    numpy.complex64: 8,
    numpy.complex128: 16,
}


class typeclass(object):
    """ An extension of types that enables their use in DaCe.

        These types are defined for three reasons:
            1. Controlling DaCe types
            2. Enabling declaration syntax: `dace.float32[M,N]`
            3. Enabling extensions such as `dace.struct` and `dace.vector`
    """

    def __init__(self, wrapped_type, typename=None):
        # Convert python basic types
        if isinstance(wrapped_type, str):
            try:

                if wrapped_type == "bool":
                    wrapped_type = numpy.bool_
                else:
                    wrapped_type = getattr(numpy, wrapped_type)
            except AttributeError:
                raise ValueError("Unknown type: {}".format(wrapped_type))

        config_data_types = Config.get('compiler', 'default_data_types')

        if wrapped_type is int:
            if config_data_types.lower() == 'python':
                wrapped_type = numpy.int64
            elif config_data_types.lower() == 'c':
                wrapped_type = numpy.int32
            else:
                raise NameError("Unknown configuration for default_data_types: {}".format(config_data_types))
        elif wrapped_type is float:
            if config_data_types.lower() == 'python':
                wrapped_type = numpy.float64
            elif config_data_types.lower() == 'c':
                wrapped_type = numpy.float32
            else:
                raise NameError("Unknown configuration for default_data_types: {}".format(config_data_types))
        elif wrapped_type is complex:
            if config_data_types.lower() == 'python':
                wrapped_type = numpy.complex128
            elif config_data_types.lower() == 'c':
                wrapped_type = numpy.complex64
            else:
                raise NameError("Unknown configuration for default_data_types: {}".format(config_data_types))
        elif wrapped_type is bool:
            wrapped_type = numpy.bool_
        elif getattr(wrapped_type, '__name__', '') == 'bool_' and typename is None:
            typename = 'bool'

        self.type = wrapped_type  # Type in Python
        self.ctype = _CTYPES[wrapped_type]  # Type in C
        self.ctype_unaligned = self.ctype  # Type in C (without alignment)
        self.dtype = self  # For compatibility support with numpy
        self.bytes = _BYTES[wrapped_type]  # Number of bytes for this type
        self.typename = typename

    def __hash__(self):
        return hash((self.type, self.ctype))

    def to_string(self):
        """ A Numpy-like string-representation of the underlying data type. """
        return self.typename or self.type.__name__

    def as_ctypes(self):
        """ Returns the ctypes version of the typeclass. """
        return _FFI_CTYPES[self.type]

    def as_numpy_dtype(self):
        return numpy.dtype(self.type)

    def is_complex(self):
        if self.type == numpy.complex64 or self.type == numpy.complex128:
            return True
        return False

    def to_json(self):
        if self.type is None:
            return None
        return self.typename or self.type.__name__

    @staticmethod
    def from_json(json_obj, context=None):
        if json_obj is None:
            return typeclass(None)
        return json_to_typeclass(json_obj, context)

    # Create a new type
    def __call__(self, *args, **kwargs):
        return self.type(*args, **kwargs)

    def __eq__(self, other):
        return other is not None and self.ctype == other.ctype

    def __ne__(self, other):
        return other is not None and self.ctype != other.ctype

    def __getitem__(self, s):
        """ This is syntactic sugar that allows us to define an array type
            with the following syntax: ``dace.uint32[N,M]``

            :return: A ``data.Array`` data descriptor.
        """
        from dace import data

        if isinstance(s, list) or isinstance(s, tuple):
            return data.Array(self, tuple(s))
        return data.Array(self, (s, ))

    def __repr__(self):
        return self.ctype

    @property
    def base_type(self):
        return self

    @property
    def veclen(self):
        return 1

    @property
    def ocltype(self):
        return _OCL_TYPES[self.type]

    def as_arg(self, name):
        return self.ctype + ' ' + name


def max_value(dtype: typeclass):
    """Get a max value literal for `dtype`."""
    nptype = dtype.as_numpy_dtype()
    if nptype == numpy.bool_:
        return True
    elif numpy.issubdtype(nptype, numpy.integer):
        return numpy.iinfo(nptype).max
    elif numpy.issubdtype(nptype, numpy.floating):
        return numpy.finfo(nptype).max

    raise TypeError('Unsupported type "%s" for maximum' % dtype)


def min_value(dtype: typeclass):
    """Get a min value literal for `dtype`."""
    nptype = dtype.as_numpy_dtype()
    if nptype == numpy.bool_:
        return False
    elif numpy.issubdtype(nptype, numpy.integer):
        return numpy.iinfo(nptype).min
    elif numpy.issubdtype(nptype, numpy.floating):
        return numpy.finfo(nptype).min

    raise TypeError('Unsupported type "%s" for minimum' % dtype)


def reduction_identity(dtype: typeclass, red: ReductionType) -> Any:
    """
    Returns known identity values (which we can safely reset transients to)
    for built-in reduction types.

    :param dtype: Input type.
    :param red: Reduction type.
    :return: Identity value in input type, or None if not found.
    """
    _VALUE_GENERATORS = {
        ReductionType.Custom: lambda x: None,
        ReductionType.Min: max_value,
        ReductionType.Max: min_value,
        ReductionType.Sum: lambda x: x(0),
        ReductionType.Product: lambda x: x(1),
        ReductionType.Logical_And: lambda x: x(True),
        ReductionType.Logical_Or: lambda x: x(False),
        ReductionType.Bitwise_And: lambda x: ~x(0),
        ReductionType.Bitwise_Or: lambda x: x(0),
    }
    if red not in _VALUE_GENERATORS:
        return None
    return _VALUE_GENERATORS[red](dtype)


def result_type_of(lhs, *rhs):
    """
    Returns the largest between two or more types (dace.types.typeclass)
    according to C semantics.
    """
    if len(rhs) == 0:
        rhs = None
    elif len(rhs) > 1:
        result = lhs
        for r in rhs:
            result = result_type_of(result, r)
        return result

    rhs = rhs[0]

    # Extract the type if symbolic or data
    from dace.data import Data
    lhs = lhs.dtype if (type(lhs).__name__ == 'symbol' or isinstance(lhs, Data)) else lhs
    rhs = rhs.dtype if (type(rhs).__name__ == 'symbol' or isinstance(rhs, Data)) else rhs

    if lhs == rhs:
        return lhs  # Types are the same, return either
    if lhs is None or lhs.type is None:
        return rhs  # Use RHS even if it's None
    if rhs is None or rhs.type is None:
        return lhs  # Use LHS

    # Vector types take precedence, largest vector size first
    if isinstance(lhs, vector) and not isinstance(rhs, vector):
        return lhs
    elif not isinstance(lhs, vector) and isinstance(rhs, vector):
        return rhs
    elif isinstance(lhs, vector) and isinstance(rhs, vector):
        if lhs.veclen == rhs.veclen:
            return vector(result_type_of(lhs.vtype, rhs.vtype), lhs.veclen)
        return lhs if lhs.veclen > rhs.veclen else rhs

    # Extract the numpy type so we can call issubdtype on them
    lhs_ = lhs.type if isinstance(lhs, typeclass) else lhs
    rhs_ = rhs.type if isinstance(rhs, typeclass) else rhs
    # Extract data sizes (seems the type itself doesn't expose this)
    size_lhs = lhs_(0).itemsize
    size_rhs = rhs_(0).itemsize
    # Both are integers
    if numpy.issubdtype(lhs_, numpy.integer) and numpy.issubdtype(rhs_, numpy.integer):
        # If one byte width is larger, use it
        if size_lhs > size_rhs:
            return lhs
        elif size_lhs < size_rhs:
            return rhs
        # Sizes are the same
        if numpy.issubdtype(lhs_, numpy.unsignedinteger):
            # No matter if right is signed or not, we must return unsigned
            return lhs
        else:
            # Left is signed, so either right is unsigned and we return that,
            # or both are signed
            return rhs
    # At least one side is a floating point number
    if numpy.issubdtype(lhs_, numpy.integer):
        return rhs
    if numpy.issubdtype(rhs_, numpy.integer):
        return lhs
    # Both sides are floating point numbers
    if size_lhs > size_rhs:
        return lhs
    return rhs  # RHS is bigger


class opaque(typeclass):
    """ A data type for an opaque object, useful for C bindings/libnodes, i.e., MPI_Request. """

    def __init__(self, typename):
        self.type = typename
        self.ctype = typename
        self.ctype_unaligned = typename
        self.dtype = self

    def to_json(self):
        return {'type': 'opaque', 'ctype': self.ctype}

    @staticmethod
    def from_json(json_obj, context=None):
        if json_obj['type'] != 'opaque':
            raise TypeError("Invalid type for opaque object")

        try:
            typeclass = json_to_typeclass(json_obj['ctype'], context)
            return typeclass()
        except KeyError:
            typeclass = json_obj['ctype']

        return opaque(typeclass)

    def as_ctypes(self):
        """ Returns the ctypes version of the typeclass. """
        return self

    def as_numpy_dtype(self):
        raise NotImplementedError("Not sure how to make a numpy type from an opaque C type.")


class pointer(typeclass):
    """ A data type for a pointer to an existing typeclass.

        Example use:
            `dace.pointer(dace.struct(x=dace.float32, y=dace.float32))`. """

    def __init__(self, wrapped_typeclass):
        self._typeclass = wrapped_typeclass
        self.type = wrapped_typeclass.type
        self.bytes = ctypes.sizeof(ctypes.c_void_p)
        self.ctype = wrapped_typeclass.ctype + "*"
        self.ctype_unaligned = wrapped_typeclass.ctype_unaligned + "*"
        self.dtype = self

    def to_json(self):
        return {'type': 'pointer', 'dtype': self._typeclass.to_json()}

    @staticmethod
    def from_json(json_obj, context=None):
        if json_obj['type'] != 'pointer':
            raise TypeError("Invalid type for pointer")

        if json_obj['dtype'] is None:
            return pointer(typeclass(None))

        return pointer(json_to_typeclass(json_obj['dtype'], context))

    def as_ctypes(self):
        """ Returns the ctypes version of the typeclass. """
        if isinstance(self._typeclass, struct):
            return ctypes.POINTER(self._typeclass.as_ctypes())
        return ctypes.POINTER(_FFI_CTYPES[self.type])

    def as_numpy_dtype(self):
        return numpy.dtype(self.as_ctypes())

    @property
    def base_type(self):
        return self._typeclass

    @property
    def ocltype(self):
        return f"{self.base_type.ocltype}*"


class vector(typeclass):
    """
    A data type for a vector-type of an existing typeclass.

    Example use: `dace.vector(dace.float32, 4)` becomes float4.
    """

    def __init__(self, dtype: typeclass, vector_length: int):
        self.vtype = dtype
        self.type = dtype.type
        self._veclen = vector_length
        self.bytes = dtype.bytes * vector_length
        self.dtype = self

    def to_json(self):
        return {'type': 'vector', 'dtype': self.vtype.to_json(), 'elements': str(self.veclen)}

    @staticmethod
    def from_json(json_obj, context=None):
        from dace.symbolic import pystr_to_symbolic
        return vector(json_to_typeclass(json_obj['dtype'], context), pystr_to_symbolic(json_obj['elements']))

    @property
    def ctype(self):
        return "dace::vec<%s, %s>" % (self.vtype.ctype, self.veclen)

    @property
    def ocltype(self):
        if self.veclen > 1:
            vectype = _OCL_VECTOR_TYPES[self.type]
            return f"{vectype}{self.veclen}"
        else:
            return self.base_type.ocltype

    @property
    def ctype_unaligned(self):
        return self.ctype

    def as_ctypes(self):
        """ Returns the ctypes version of the typeclass. """
        return _FFI_CTYPES[self.type] * self.veclen

    def as_numpy_dtype(self):
        return numpy.dtype(self.as_ctypes())

    @property
    def base_type(self):
        return self.vtype

    @property
    def veclen(self):
        return self._veclen

    @veclen.setter
    def veclen(self, val):
        self._veclen = val


class stringtype(pointer):
    """
    A specialization of the string data type to improve 
    Python/generated code marshalling.
    Used internally when `str` types are given
    """

    def __init__(self):
        super().__init__(int8)

    def __call__(self, *args, **kwargs):
        return str(*args, **kwargs)

    def to_json(self):
        return {'type': 'string'}

    @staticmethod
    def from_json(json_obj, context=None):
        return stringtype()


class struct(typeclass):
    """ A data type for a struct of existing typeclasses.

        Example use: `dace.struct('example', a=dace.int32, b=dace.float64)`.
    """
<<<<<<< HEAD

    def __init__(self, name, **fields_and_types):
=======
    def __init__(self, name, fields_and_types=None, **fields):
        fields_and_types = fields_and_types or fields
>>>>>>> c42f8be8
        # self._data = fields_and_types
        self.type = ctypes.Structure
        self.name = name
        # TODO: Assuming no alignment! Get from ctypes
        # self.bytes = sum(t.bytes for t in fields_and_types.values())
        self.ctype = name
        self.ctype_unaligned = name
        self.dtype = self
        self._parse_field_and_types(**fields_and_types)

    @property
    def fields(self):
        return self._data

    def to_json(self):
        return {
            'type': 'struct',
            'name': self.name,
            'data': [(k, v.to_json()) for k, v in self._data.items()],
            'length': [(k, v) for k, v in self._length.items()],
            'bytes': self.bytes
        }

    @staticmethod
    def from_json(json_obj, context=None):
        if json_obj['type'] != "struct":
            raise TypeError("Invalid type for struct")

        import dace.serialize  # Avoid import loop

        ret = struct(json_obj['name'])
        ret._data = {k: json_to_typeclass(v, context) for k, v in json_obj['data']}
        ret._length = {k: v for k, v in json_obj['length']}
        ret.bytes = json_obj['bytes']

        return ret

    def _parse_field_and_types(self, **fields_and_types):
        # from dace.symbolic import pystr_to_symbolic
        self._data = OrderedDict()
        self._length = OrderedDict()
        self.bytes = 0
        for k, v in fields_and_types.items():
            if isinstance(v, tuple):
                t, l = v
                if not isinstance(t, pointer):
                    raise TypeError("Only pointer types may have a length.")
                # TODO: Do we need the free symbols of the length in the struct?
                # NOTE: It is needed for the old use of dtype.struct. Are we deprecating that?
                # sym_tokens = pystr_to_symbolic(l).free_symbols
                # for sym in sym_tokens:
                #     if str(sym) not in fields_and_types.keys():
                #         raise ValueError(f"Symbol {sym} in {k}'s length {l} is not a field of struct {self.name}")
                self._data[k] = t
                self._length[k] = l
                self.bytes += t.bytes
            else:
                if isinstance(v, pointer):
                    raise TypeError("Pointer types must have a length.")
                self._data[k] = v
                self.bytes += v.bytes

    def as_ctypes(self):
        """ Returns the ctypes version of the typeclass. """
        if self in _FFI_CTYPES:
            return _FFI_CTYPES[self]
        # Populate the ctype fields for the struct class.
        fields = []
        for k, v in self._data.items():
            if isinstance(v, pointer):
                if isinstance(v._typeclass, struct):
                    fields.append((k, ctypes.POINTER(v._typeclass.as_ctypes())))
                else:
                    fields.append((k, ctypes.c_void_p))
            elif isinstance(v, struct):
                fields.append((k, v.as_ctypes()))
            else:
                fields.append((k, _FFI_CTYPES[v.type]))
        # Create new struct class.
        struct_class = type("NewStructClass", (ctypes.Structure, ), {"_fields_": fields})
        # NOTE: Each call to `type` returns a different class, so we need to cache it to ensure uniqueness.
        _FFI_CTYPES[self] = struct_class
        return struct_class

    def as_numpy_dtype(self):
        return numpy.dtype(self.as_ctypes())

    def emit_definition(self):
        return """struct {name} {{
{typ}
}};""".format(
            name=self.name,
            typ='\n'.join(["    %s %s;" % (t.ctype, tname) for tname, t in self._data.items()]),
        )


class pyobject(opaque):
    """
    A generic data type for Python objects in un-annotated callbacks.
    It cannot be used inside a DaCe program, but can be passed back to other Python callbacks.
    Use with caution, and ensure the value is not removed by the garbage collector or the program will crash.
    """

    def __init__(self):
        super().__init__('pyobject')
        self.bytes = ctypes.sizeof(ctypes.c_void_p)
        self.type = numpy.object_

    def as_ctypes(self):
        return ctypes.py_object

    def as_numpy_dtype(self):
        return numpy.dtype(numpy.object_)

    def to_python(self, obj_id: int):
        return ctypes.cast(obj_id, ctypes.py_object).value


class compiletime:
    """
    Data descriptor type hint signalling that argument evaluation is
    deferred to call time.

    Example usage::

        @dace.program
        def example(A: dace.float64[20], constant: dace.compiletime):
            if constant == 0:
                return A + 1
            else:
                return A + 2


    In the above code, ``constant`` will be replaced with its value at call time
    during parsing.
    """

    @staticmethod
    def __descriptor__():
        raise ValueError('All compile-time arguments must be provided in order to compile the SDFG ahead-of-time.')


####### Utility function ##############
def ptrtonumpy(ptr, inner_ctype, shape):
    import ctypes
    import numpy as np
    return np.ctypeslib.as_array(ctypes.cast(ctypes.c_void_p(ptr), ctypes.POINTER(inner_ctype)), shape)


def ptrtocupy(ptr, inner_ctype, shape):
    import cupy as cp
    umem = cp.cuda.UnownedMemory(ptr, 0, None)
    return cp.ndarray(shape=shape, dtype=inner_ctype, memptr=cp.cuda.MemoryPointer(umem, 0))


class callback(typeclass):
    """
    Looks like ``dace.callback([None, <some_native_type>], *types)``
    """

    def __init__(self, return_types, *variadic_args):
        from dace import data
        if return_types is None:
            return_types = []
        elif not isinstance(return_types, (list, tuple, set)):
            return_types = [return_types]
        self.dtype = self
        self.return_types = return_types
        self.input_types = []
        for arg in variadic_args:
            if isinstance(arg, typeclass):
                pass
            elif isinstance(arg, data.Data):
                pass
            elif isinstance(arg, str):
                arg = json_to_typeclass(arg)
            else:
                raise TypeError("Cannot resolve type from: {}".format(arg))
            self.input_types.append(arg)
        self.bytes = int64.bytes
        self.type = self
        self.ctype = self

    def as_ctypes(self):
        """ Returns the ctypes version of the typeclass. """
        from dace import data

        return_ctype = self.cfunc_return_type().as_ctypes()
        input_ctypes = []

        for some_arg in self.input_types:
            if isinstance(some_arg, data.Array):
                input_ctypes.append(ctypes.c_void_p)
            else:
                input_ctypes.append(some_arg.dtype.as_ctypes() if some_arg is not None else None)

        if not self.is_scalar_function():
            for some_arg in self.return_types:
                if isinstance(some_arg, data.Array):
                    input_ctypes.append(ctypes.c_void_p)
                else:
                    input_ctypes.append(pointer(some_arg.dtype).as_ctypes() if some_arg is not None else None)

        if input_ctypes == [None]:
            input_ctypes = []
        cf_object = ctypes.CFUNCTYPE(return_ctype, *input_ctypes)
        return cf_object

    def is_scalar_function(self) -> bool:
        """
        Returns True if the callback is a function that returns a scalar
        value (or nothing). Scalar functions are the only ones that can be 
        used within a `dace.tasklet` explicitly.
        """
        from dace import data
        if len(self.return_types) == 0 or self.return_types == [None]:
            return True
        return (len(self.return_types) == 1 and isinstance(self.return_types[0], (typeclass, data.Scalar)))

    def cfunc_return_type(self) -> typeclass:
        """
        Returns the typeclass of the return value of the function call.
        """
        if len(self.return_types) == 0 or self.return_types == [None]:
            return typeclass(None)
        if not self.is_scalar_function():
            return typeclass(None)

        return self.return_types[0].dtype

    def as_numpy_dtype(self):
        return numpy.dtype(self.as_ctypes())

    def as_arg(self, name):
        from dace import data

        input_type_cstring = []

        for arg in self.input_types:
            if arg is None:
                continue
            if isinstance(arg, data.Array):
                # const hack needed to prevent error in casting const int* to int*
                input_type_cstring.append(arg.dtype.ctype + " const *")
            else:
                input_type_cstring.append(arg.ctype)

        if not self.is_scalar_function():
            for arg in self.return_types:
                if arg is None:
                    continue
                if isinstance(arg, data.Array):
                    # const hack needed to prevent error in casting const int* to int*
                    input_type_cstring.append(arg.dtype.ctype + " const *")
                else:
                    input_type_cstring.append(pointer(arg.dtype).ctype)

        retval = self.cfunc_return_type()
        return f'{retval} (*{name})({", ".join(input_type_cstring)})'

    def get_trampoline(self, pyfunc, other_arguments, refs):
        from functools import partial
        from dace import data, symbolic

        def _string_converter(a: str, *args):
            tmp = ctypes.cast(a, ctypes.c_char_p).value.decode('utf-8')
            if tmp.startswith(chr(0xFFFF)):
                return bytes(tmp[1:], 'utf-8')
            return tmp

        inp_arraypos = []
        ret_arraypos = []
        inp_types_and_sizes = []
        ret_types_and_sizes = []
        inp_converters = []
        ret_converters = []
        for index, arg in enumerate(self.input_types):
            if isinstance(arg, data.Array):
                inp_arraypos.append(index)
                inp_types_and_sizes.append((arg.dtype.as_ctypes(), arg.shape))
                inp_converters.append(partial(data.make_reference_from_descriptor, arg))
            elif isinstance(arg, data.Scalar) and arg.dtype == string:
                inp_arraypos.append(index)
                inp_types_and_sizes.append((ctypes.c_char_p, []))
                inp_converters.append(_string_converter)
            elif isinstance(arg, data.Scalar) and isinstance(arg.dtype, pointer):
                inp_arraypos.append(index)
                inp_types_and_sizes.append((ctypes.c_void_p, []))
                inp_converters.append(lambda a, *args: ctypes.cast(a, ctypes.c_void_p).value)
            elif isinstance(arg, data.Scalar) and isinstance(arg.dtype, pyobject):
                inp_arraypos.append(index)
                inp_types_and_sizes.append((ctypes.py_object, []))
                inp_converters.append(lambda a, *args: a)
            else:
                inp_converters.append(lambda a, *args: a)
        offset = len(self.input_types)
        for index, arg in enumerate(self.return_types):
            if isinstance(arg, data.Array):
                ret_arraypos.append(index + offset)
                ret_types_and_sizes.append((arg.dtype.as_ctypes(), arg.shape))
                ret_converters.append(partial(data.make_reference_from_descriptor, arg))
            elif isinstance(arg, data.Scalar) and arg.dtype == string:
                ret_arraypos.append(index + offset)
                ret_types_and_sizes.append((ctypes.c_char_p, []))
                ret_converters.append(lambda a, *args: ctypes.cast(a, ctypes.c_char_p).value.decode('utf-8'))
            elif isinstance(arg, data.Scalar) and isinstance(arg.dtype, pointer):
                ret_arraypos.append(index + offset)
                ret_types_and_sizes.append((ctypes.c_void_p, []))
                ret_converters.append(lambda a, *args: ctypes.cast(a, ctypes.c_void_p).value)
            elif isinstance(arg, data.Scalar) and isinstance(arg.dtype, pyobject):
                ret_arraypos.append(index + offset)
                ret_types_and_sizes.append((ctypes.py_object, []))
                ret_converters.append(lambda a, *args: a)
            else:
                if not self.is_scalar_function():
                    ret_arraypos.append(index + offset)
                    ret_types_and_sizes.append((arg.dtype.as_ctypes(), arg.shape))
                    ret_converters.append(partial(data.make_reference_from_descriptor, arg))
                else:
                    ret_converters.append(lambda a, *args: a)
        if len(inp_arraypos) == 0 and len(ret_arraypos) == 0:
            return pyfunc

        def trampoline(orig_function, indices, data_types_and_sizes, ret_indices, ret_data_types_and_sizes,
                       *other_inputs):
            last_input = len(other_inputs)
            if ret_indices:
                last_input = ret_indices[0]
            list_of_other_inputs = list(other_inputs[:last_input])
            list_of_outputs = []
            if ret_indices:
                list_of_outputs = list(other_inputs[last_input:])
            for j, i in enumerate(indices):
                data_type, size = data_types_and_sizes[j]
                non_symbolic_sizes = []
                for s in size:
                    if isinstance(s, symbolic.symbol):
                        non_symbolic_sizes.append(other_arguments[str(s)])
                    else:
                        non_symbolic_sizes.append(s)
                list_of_other_inputs[i] = inp_converters[i](other_inputs[i], other_arguments)
            if list_of_outputs:
                for j, i in enumerate(ret_indices):
                    data_type, size = ret_data_types_and_sizes[j]
                    non_symbolic_sizes = []
                    for s in size:
                        if isinstance(s, symbolic.symbol):
                            non_symbolic_sizes.append(other_arguments[str(s)])
                        else:
                            non_symbolic_sizes.append(s)
                    outind = i - last_input
                    if len(other_inputs) > i:
                        list_of_outputs[outind] = ret_converters[outind](other_inputs[i], other_arguments)
                    else:
                        list_of_outputs[outind] = None

            if ret_indices:
                ret = orig_function(*list_of_other_inputs)
                if len(list_of_outputs) == 0:
                    refs.append(ret)  # Keep reference so that garbage collection does not free object
                    return ret_converters[0](ret, other_arguments)
                elif len(list_of_outputs) == 1:
                    ret = [ret]
                for v, r in zip(list_of_outputs, ret):
                    if v is not None:  # Was converted to an assignable pointer
                        v[:] = r

                    refs.append(r)  # Keep reference so that garbage collection does not free object
                return
            return orig_function(*list_of_other_inputs)

        return partial(trampoline, pyfunc, inp_arraypos, inp_types_and_sizes, ret_arraypos, ret_types_and_sizes)

    def __hash__(self):
        return hash((*self.return_types, *self.input_types))

    def to_json(self):
        if self.return_types:
            return {
                'type': 'callback',
                'arguments': [i.to_json() for i in self.input_types],
                'returntypes': [r.to_json() for r in self.return_types]
            }
        return {'type': 'callback', 'arguments': [i.to_json() for i in self.input_types], 'returntypes': []}

    @staticmethod
    def from_json(json_obj, context=None):
        if json_obj['type'] != "callback":
            raise TypeError("Invalid type for callback")

        rettypes = json_obj['returntypes']

        import dace.serialize  # Avoid import loop

        return callback([json_to_typeclass(rettype) if rettype else None for rettype in rettypes],
                        *(dace.serialize.from_json(arg, context) for arg in json_obj['arguments']))

    def __str__(self):
        return "dace.callback"

    def __repr__(self):
        return "dace.callback"

    def __eq__(self, other):
        if not isinstance(other, callback):
            return False
        return self.input_types == other.input_types and self.return_types == other.return_types

    def __ne__(self, other):
        return not self.__eq__(other)


# Helper function to determine whether a global variable is a constant
_CONSTANT_TYPES = [
    type(None),
    int,
    float,
    complex,
    str,
    bool,
    slice,
    numpy.bool_,
    numpy.intc,
    numpy.intp,
    numpy.int8,
    numpy.int16,
    numpy.int32,
    numpy.int64,
    numpy.uint8,
    numpy.uint16,
    numpy.uint32,
    numpy.uint64,
    numpy.float16,
    numpy.float32,
    numpy.float64,
    numpy.complex64,
    numpy.complex128,
    typeclass,  # , type
]


def isconstant(var):
    """ Returns True if a variable is designated a constant (i.e., that can be
        directly generated in code).
    """
    return type(var) in _CONSTANT_TYPES


bool_ = typeclass(numpy.bool_, 'bool')
int8 = typeclass(numpy.int8)
int16 = typeclass(numpy.int16)
int32 = typeclass(numpy.int32)
int64 = typeclass(numpy.int64)
uint8 = typeclass(numpy.uint8)
uint16 = typeclass(numpy.uint16)
uint32 = typeclass(numpy.uint32)
uint64 = typeclass(numpy.uint64)
float16 = typeclass(numpy.float16)
float32 = typeclass(numpy.float32)
float64 = typeclass(numpy.float64)
complex64 = typeclass(numpy.complex64)
complex128 = typeclass(numpy.complex128)
string = stringtype()
MPI_Request = opaque('MPI_Request')


@undefined_safe_enum
@extensible_enum
class Typeclasses(aenum.AutoNumberEnum):
    bool = bool
    bool_ = bool_
    int8 = int8
    int16 = int16
    int32 = int32
    int64 = int64
    uint8 = uint8
    uint16 = uint16
    uint32 = uint32
    uint64 = uint64
    float16 = float16
    float32 = float32
    float64 = float64
    complex64 = complex64
    complex128 = complex128


_bool = bool


def dtype_to_typeclass(dtype=None):
    DTYPE_TO_TYPECLASS = {
        _bool: typeclass(_bool),
        int: typeclass(int),
        float: typeclass(float),
        complex: typeclass(complex),
        numpy.bool_: bool_,
        numpy.int8: int8,
        numpy.int16: int16,
        numpy.int32: int32,
        numpy.int64: int64,
        numpy.intc: int32,
        numpy.uint8: uint8,
        numpy.uint16: uint16,
        numpy.uint32: uint32,
        numpy.uint64: uint64,
        numpy.uintc: uint32,
        numpy.float16: float16,
        numpy.float32: float32,
        numpy.float64: float64,
        numpy.complex64: complex64,
        numpy.complex128: complex128,
        # FIXME
        numpy.longlong: int64,
        numpy.ulonglong: uint64
    }
    if dtype is None:
        return DTYPE_TO_TYPECLASS
    return DTYPE_TO_TYPECLASS[dtype]


# Since this overrides the builtin bool, this should be after the
# DTYPE_TO_TYPECLASS dictionary
bool = bool_

TYPECLASS_TO_STRING = {
    bool: "dace::bool",
    bool_: "dace::bool_",
    uint8: "dace::uint8",
    uint16: "dace::uint16",
    uint32: "dace::uint32",
    uint64: "dace::uint64",
    int8: "dace::int8",
    int16: "dace::int16",
    int32: "dace::int32",
    int64: "dace::int64",
    float16: "dace::float16",
    float32: "dace::float32",
    float64: "dace::float64",
    complex64: "dace::complex64",
    complex128: "dace::complex128"
}

TYPECLASS_STRINGS = [
    "int", "float", "complex", "bool", "bool_", "int8", "int16", "int32", "int64", "uint8", "uint16", "uint32",
    "uint64", "float16", "float32", "float64", "complex64", "complex128"
]

INTEGER_TYPES = [bool, bool_, int8, int16, int32, int64, uint8, uint16, uint32, uint64]

#######################################################
# Allowed types

# Lists allowed modules and maps them to C++ namespaces for code generation
_ALLOWED_MODULES = {
    "builtins": "",
    "dace": "dace::",
    "math": "dace::math::",
    "cmath": "dace::cmath::",
}

# Lists allowed modules and maps them to OpenCL
_OPENCL_ALLOWED_MODULES = {"builtins": "", "dace": "", "math": ""}


def ismodule(var):
    """ Returns True if a given object is a module. """
    return inspect.ismodule(var)


def ismoduleallowed(var):
    """ Helper function to determine the source module of an object, and
        whether it is allowed in DaCe programs. """
    mod = inspect.getmodule(var)
    try:
        for m in _ALLOWED_MODULES:
            if mod.__name__ == m or mod.__name__.startswith(m + "."):
                return True
    except AttributeError:
        return False
    return False


def ismodule_and_allowed(var):
    """ Returns True if a given object is a module and is one of the allowed
        modules in DaCe programs. """
    if inspect.ismodule(var):
        if var.__name__ in _ALLOWED_MODULES:
            return True
    return False


def isallowed(var, allow_recursive=False):
    """ Returns True if a given object is allowed in a DaCe program.

        :param allow_recursive: whether to allow dicts or lists containing constants.
    """
    from dace.symbolic import issymbolic

    if allow_recursive:
        if isinstance(var, (list, tuple)):
            return all(isallowed(v, allow_recursive=False) for v in var)

    return isconstant(var) or ismodule(var) or issymbolic(var) or isinstance(var, typeclass)


class DebugInfo:
    """ Source code location identifier of a node/edge in an SDFG. Used for
        IDE and debugging purposes. """

    def __init__(self, start_line, start_column=0, end_line=-1, end_column=0, filename=None):
        self.start_line = start_line
        self.end_line = end_line if end_line >= 0 else start_line
        self.start_column = start_column
        self.end_column = end_column
        self.filename = filename

    # NOTE: Manually marking as serializable to avoid an import loop
    # The data structure is a property on its own (pointing to a range of code),
    # so it is serialized as a dictionary directly.
    def to_json(self):
        return dict(type='DebugInfo',
                    start_line=self.start_line,
                    end_line=self.end_line,
                    start_column=self.start_column,
                    end_column=self.end_column,
                    filename=self.filename)

    @staticmethod
    def from_json(json_obj, context=None):
        return DebugInfo(json_obj['start_line'], json_obj['start_column'], json_obj['end_line'], json_obj['end_column'],
                         json_obj['filename'])


######################################################
# Static (utility) functions


def json_to_typeclass(obj, context=None):
    # TODO: this does two different things at the same time. Should be split
    # into two separate functions.
    from dace.serialize import get_serializer
    if isinstance(obj, str):
        return get_serializer(obj)
    elif isinstance(obj, dict) and "type" in obj:
        return get_serializer(obj["type"]).from_json(obj, context)
    else:
        raise ValueError("Cannot resolve: {}".format(obj))


def paramdec(dec):
    """ Parameterized decorator meta-decorator. Enables using `@decorator`,
        `@decorator()`, and `@decorator(...)` with the same function. """

    @wraps(dec)
    def layer(*args, **kwargs):
        from dace import data
        # Allows the use of @decorator, @decorator(), and @decorator(...)
        if (len(kwargs) == 0 and len(args) == 1 and callable(args[0])
                and not isinstance(args[0], (typeclass, data.Data))):
            return dec(*args, **kwargs)

        @wraps(dec)
        def repl(f):
            return dec(f, *args, **kwargs)

        return repl

    return layer


#############################################


def deduplicate(iterable):
    """ Removes duplicates in the passed iterable. """
    return type(iterable)([i for i in sorted(set(iterable), key=lambda x: iterable.index(x))])


namere = re.compile(r'^[a-zA-Z_][a-zA-Z_0-9]*$')


def validate_name(name):
    if not isinstance(name, str) or len(name) == 0:
        return False
    if name in {'True', 'False', 'None'}:
        return False
    if namere.match(name) is None:
        return False
    return True


def can_access(schedule: ScheduleType, storage: StorageType):
    """
    Identifies whether a container of a storage type can be accessed in a specific schedule.
    """
    if storage == StorageType.Register:
        return True

    if schedule in [
            ScheduleType.GPU_Device,
            ScheduleType.GPU_Persistent,
            ScheduleType.GPU_ThreadBlock,
            ScheduleType.GPU_ThreadBlock_Dynamic,
            ScheduleType.GPU_Default,
    ]:
        return storage in [StorageType.GPU_Global, StorageType.GPU_Shared, StorageType.CPU_Pinned]
    elif schedule in [ScheduleType.Default, ScheduleType.CPU_Multicore, ScheduleType.CPU_Persistent]:
        return storage in [
            StorageType.Default, StorageType.CPU_Heap, StorageType.CPU_Pinned, StorageType.CPU_ThreadLocal
        ]
    elif schedule in [ScheduleType.FPGA_Device]:
        return storage in [
            StorageType.FPGA_Local, StorageType.FPGA_Global, StorageType.FPGA_Registers, StorageType.FPGA_ShiftRegister,
            StorageType.CPU_Pinned
        ]
    elif schedule == ScheduleType.Sequential:
        raise ValueError("Not well defined")


def can_allocate(storage: StorageType, schedule: ScheduleType):
    """
    Identifies whether a container of a storage type can be allocated in a
    specific schedule. Used to determine arguments to subgraphs by the
    innermost scope that a container can be allocated in. For example,
    FPGA_Global memory cannot be allocated from within the FPGA scope, or
    GPU shared memory cannot be allocated outside of device-level code.

    :param storage: The storage type of the data container to allocate.
    :param schedule: The scope schedule to query.
    :return: True if the container can be allocated, False otherwise.
    """
    # Host-only allocation
    if storage in [StorageType.CPU_Heap, StorageType.CPU_Pinned, StorageType.CPU_ThreadLocal]:
        return schedule in [
            ScheduleType.CPU_Multicore, ScheduleType.CPU_Persistent, ScheduleType.Sequential, ScheduleType.MPI,
            ScheduleType.GPU_Default
        ]

    # GPU-global memory
    if storage is StorageType.GPU_Global:
        return schedule in [
            ScheduleType.CPU_Multicore, ScheduleType.CPU_Persistent, ScheduleType.Sequential, ScheduleType.MPI,
            ScheduleType.GPU_Default
        ]

    # FPGA-global memory
    if storage is StorageType.FPGA_Global:
        return schedule in [
            ScheduleType.CPU_Multicore, ScheduleType.CPU_Persistent, ScheduleType.Sequential, ScheduleType.MPI,
            ScheduleType.FPGA_Device, ScheduleType.GPU_Default
        ]

    # FPGA-local memory
    if storage in [StorageType.FPGA_Local, StorageType.FPGA_Registers]:
        return schedule == ScheduleType.FPGA_Device

    # GPU-local memory
    if storage == StorageType.GPU_Shared:
        return schedule in [
            ScheduleType.GPU_Device, ScheduleType.GPU_ThreadBlock, ScheduleType.GPU_ThreadBlock_Dynamic,
            ScheduleType.GPU_Persistent, ScheduleType.GPU_Default
        ]

    # The rest (Registers) can be allocated everywhere
    return True


def is_array(obj: Any) -> bool:
    """
    Returns True if an object implements the ``data_ptr()``,
    ``__array_interface__`` or ``__cuda_array_interface__`` standards
    (supported by NumPy, Numba, CuPy, PyTorch, etc.). If the interface is
    supported, pointers can be directly obtained using the
    ``_array_interface_ptr`` function.

    :param obj: The given object.
    :return: True iff the object implements the array interface.
    """
    if isinstance(obj, type):
        return False
    try:
        if hasattr(obj, '__cuda_array_interface__'):
            return True
    except (KeyError, RuntimeError):
        # In PyTorch, accessing this attribute throws a runtime error for
        # variables that require grad, or KeyError when a boolean array is used
        return True
    if hasattr(obj, '__array_interface__'):
        return len(obj.__array_interface__['shape']) > 0  # NumPy scalars contain an empty shape tuple
    if hasattr(obj, 'data_ptr'):
        try:
            return hasattr(obj, 'shape') and len(obj.shape) > 0
        except TypeError:  # PyTorch scalar objects define an attribute called shape that cannot be used
            return False
    if hasattr(obj, 'data') and hasattr(obj.data, 'ptr'):  # CuPy special case with HIP
        return True
    return False


def is_gpu_array(obj: Any) -> bool:
    """
    Returns True if an object is a GPU array, i.e., implements the 
    ``__cuda_array_interface__`` standard (supported by Numba, CuPy, PyTorch,
    etc.). If the interface is supported, pointers can be directly obtained using the
    ``_array_interface_ptr`` function.

    :param obj: The given object.
    :return: True iff the object implements the CUDA array interface.
    """
    try:
        if hasattr(obj, '__cuda_array_interface__'):
            return True
    except (KeyError, RuntimeError):
        # In PyTorch, accessing this attribute throws a runtime error for
        # variables that require grad, or KeyError when a boolean array is used
        return False

    if hasattr(obj, 'data') and hasattr(obj.data, 'ptr'):  # CuPy special case with HIP
        if hasattr(obj, 'device') and getattr(obj.device, 'id', -1) >= 0:
            return True

    return False<|MERGE_RESOLUTION|>--- conflicted
+++ resolved
@@ -761,13 +761,9 @@
 
         Example use: `dace.struct('example', a=dace.int32, b=dace.float64)`.
     """
-<<<<<<< HEAD
-
-    def __init__(self, name, **fields_and_types):
-=======
+
     def __init__(self, name, fields_and_types=None, **fields):
         fields_and_types = fields_and_types or fields
->>>>>>> c42f8be8
         # self._data = fields_and_types
         self.type = ctypes.Structure
         self.name = name
