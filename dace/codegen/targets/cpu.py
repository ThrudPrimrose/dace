--- conflicted
+++ resolved
@@ -1930,12 +1930,8 @@
                 if var in map_param_types.keys():
                     var_type = map_param_types[var]
                 else:
-<<<<<<< HEAD
-                    var_type = dtypes.result_type_of(infer_expr_type(r[0], sdfg.symbols), infer_expr_type(r[1], sdfg.symbols))
-=======
                     var_type = dtypes.result_type_of(infer_expr_type(r[0], state_dfg.symbols_defined_at(node)), 
                                                      infer_expr_type(r[1], state_dfg.symbols_defined_at(node)))
->>>>>>> 88d5a075
 
                 begin, end, skip = r
 
@@ -1947,11 +1943,7 @@
 
 
                 result.write(
-<<<<<<< HEAD
-                    "for (%s %s = %s; %s < %s; %s += %s) {\n" % # it is like this before
-=======
                     "for (%s %s = %s; %s < %s; %s += %s) {\n" %
->>>>>>> 88d5a075
                     (var_type, var, cpp.sym2cpp(begin), var, cpp.sym2cpp(end + 1), var, cpp.sym2cpp(skip)),
                     cfg,
                     state_id,
