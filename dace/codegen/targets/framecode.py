# Copyright 2019-2020 ETH Zurich and the DaCe authors. All rights reserved.
from typing import Optional, Set, Tuple

import collections
import copy
import dace
import functools
import re
from dace.codegen import control_flow as cflow
from dace.codegen import dispatcher as disp
from dace.codegen.prettycode import CodeIOStream
from dace.codegen.targets.common import codeblock_to_cpp, sym2cpp
from dace.codegen.targets.cpp import unparse_interstate_edge
from dace.codegen.targets.target import TargetCodeGenerator
from dace.sdfg import SDFG, SDFGState, ScopeSubgraphView
from dace.sdfg import nodes
from dace.sdfg.infer_types import set_default_schedule_and_storage_types
from dace import dtypes, data, config
from typing import List

from dace.frontend.python import wrappers

import networkx as nx
import numpy as np


class DaCeCodeGenerator(object):
    """ DaCe code generator class that writes the generated code for SDFG
        state machines, and uses a dispatcher to generate code for
        individual states based on the target. """
    def __init__(self, *args, **kwargs):
        self._dispatcher = disp.TargetDispatcher()
        self._dispatcher.register_state_dispatcher(self)
        self._initcode = CodeIOStream()
        self._exitcode = CodeIOStream()
        self.statestruct: List[str] = []

    ##################################################################
    # Target registry

    @property
    def dispatcher(self):
        return self._dispatcher

    ##################################################################
    # Code generation

    def generate_constants(self, sdfg: SDFG, callsite_stream: CodeIOStream):
        # Write constants
        for cstname, (csttype, cstval) in sdfg.constants_prop.items():
            if isinstance(csttype, data.Array):
                const_str = "constexpr " + csttype.dtype.ctype + \
                    " " + cstname + "[" + str(cstval.size) + "] = {"
                it = np.nditer(cstval, order='C')
                for i in range(cstval.size - 1):
                    const_str += str(it[0]) + ", "
                    it.iternext()
                const_str += str(it[0]) + "};\n"
                callsite_stream.write(const_str, sdfg)
            else:
                callsite_stream.write(
                    "constexpr %s %s = %s;\n" %
                    (csttype.dtype.ctype, cstname, sym2cpp(cstval)), sdfg)

    def generate_fileheader(self,
                            sdfg: SDFG,
                            global_stream: CodeIOStream,
                            backend: str = 'frame'):
        """ Generate a header in every output file that includes custom types
            and constants.
            :param sdfg: The input SDFG.
            :param global_stream: Stream to write to (global).
            :param backend: Whose backend this header belongs to.
        """
        #########################################################
        # Custom types
        datatypes = set()
        # Types of this SDFG
        for _, arrname, arr in sdfg.arrays_recursive():
            if arr is not None:
                datatypes.add(arr.dtype)

        # Emit unique definitions
        wrote_something = False
        for typ in datatypes:
            if hasattr(typ, 'emit_definition'):
                if not wrote_something:
                    global_stream.write("", sdfg)
                wrote_something = True
                global_stream.write(typ.emit_definition(), sdfg)
        if wrote_something:
            global_stream.write("", sdfg)

        #########################################################
        # Write constants
        self.generate_constants(sdfg, global_stream)

        #########################################################
        # Write state struct
        structstr = '\n'.join(self.statestruct)
        global_stream.write(
            f'''
struct {sdfg.name}_t {{
    {structstr}
}};

''', sdfg)

        for sd in sdfg.all_sdfgs_recursive():
            if None in sd.global_code:
                global_stream.write(codeblock_to_cpp(sd.global_code[None]), sd)
            if backend in sd.global_code:
                global_stream.write(codeblock_to_cpp(sd.global_code[backend]),
                                    sd)

    def generate_header(self, sdfg: SDFG, used_environments: Set[str],
                        global_stream: CodeIOStream,
                        callsite_stream: CodeIOStream):
        """ Generate the header of the frame-code. Code exists in a separate
            function for overriding purposes.
            :param sdfg: The input SDFG.
            :param global_stream: Stream to write to (global).
            :param callsite_stream: Stream to write to (at call site).
        """

        import dace.library
        environments = dace.library.get_environments_and_dependencies(
            used_environments)

        # Write frame code - header
        global_stream.write(
            '/* DaCe AUTO-GENERATED FILE. DO NOT MODIFY */\n' +
            '#include <dace/dace.h>\n', sdfg)

        # Write header required by environments
        for env in environments:
            if len(env.headers) > 0:
                global_stream.write(
                    "\n".join("#include \"" + h + "\"" for h in env.headers),
                    sdfg)

        # Instrumentation preamble
        if len(self._dispatcher.instrumentation) > 1:
            self.statestruct.append('dace::perf::Report report;')
            # Reset report if written every invocation
            if config.Config.get_bool('instrumentation',
                                      'report_each_invocation'):
                callsite_stream.write('__state->report.reset();', sdfg)

        self.generate_fileheader(sdfg, global_stream, 'frame')

    def generate_footer(self, sdfg: SDFG, used_environments: Set[str],
                        global_stream: CodeIOStream,
                        callsite_stream: CodeIOStream):
        """ Generate the footer of the frame-code. Code exists in a separate
            function for overriding purposes.
            :param sdfg: The input SDFG.
            :param global_stream: Stream to write to (global).
            :param callsite_stream: Stream to write to (at call site).
        """
        import dace.library
        fname = sdfg.name
        params = sdfg.signature()
        paramnames = sdfg.signature(False, for_call=True)
        environments = dace.library.get_environments_and_dependencies(
            used_environments)

        # Invoke all instrumentation providers
        for instr in self._dispatcher.instrumentation.values():
            if instr is not None:
                instr.on_sdfg_end(sdfg, callsite_stream, global_stream)

        # Instrumentation saving
        if (config.Config.get_bool('instrumentation', 'report_each_invocation')
                and len(self._dispatcher.instrumentation) > 1):
            callsite_stream.write(
                '__state->report.save("%s/perf");' %
                sdfg.build_folder.replace('\\', '/'), sdfg)

        # Write closing brace of program
        callsite_stream.write('}', sdfg)

        # Write awkward footer to avoid 'extern "C"' issues
        params_comma = (', ' + params) if params else ''
        paramnames_comma = (', ' + paramnames) if paramnames else ''
        callsite_stream.write(
            f'''
DACE_EXPORTED void __program_{fname}({fname}_t *__state{params_comma})
{{
    __program_{fname}_internal(__state{paramnames_comma});
}}''', sdfg)

        for target in self._dispatcher.used_targets:
            if target.has_initializer:
                callsite_stream.write(
                    'DACE_EXPORTED int __dace_init_%s(%s_t *__state%s);\n' %
                    (target.target_name, sdfg.name, params_comma), sdfg)
            if target.has_finalizer:
                callsite_stream.write(
                    'DACE_EXPORTED int __dace_exit_%s(%s_t *__state);\n' %
                    (target.target_name, sdfg.name), sdfg)

        callsite_stream.write(
            f"""
DACE_EXPORTED {sdfg.name}_t *__dace_init_{sdfg.name}({params})
{{
    int __result = 0;
    {sdfg.name}_t *__state = new {sdfg.name}_t;

            """, sdfg)

        for target in self._dispatcher.used_targets:
            if target.has_initializer:
                callsite_stream.write(
                    '__result |= __dace_init_%s(__state%s);' %
                    (target.target_name, paramnames_comma), sdfg)
        for env in environments:
            if env.init_code:
                callsite_stream.write("{  // Environment: " + env.__name__,
                                      sdfg)
                callsite_stream.write(env.init_code)
                callsite_stream.write("}")

        for sd in sdfg.all_sdfgs_recursive():
            if None in sd.init_code:
                callsite_stream.write(codeblock_to_cpp(sd.init_code[None]), sd)
            callsite_stream.write(codeblock_to_cpp(sd.init_code['frame']), sd)

        callsite_stream.write(self._initcode.getvalue(), sdfg)

        callsite_stream.write(
            f"""
    if (__result) {{
        delete __state;
        return nullptr;
    }}
    return __state;
}}

DACE_EXPORTED void __dace_exit_{sdfg.name}({sdfg.name}_t *__state)
{{
""", sdfg)

        # Instrumentation saving
        if (not config.Config.get_bool('instrumentation',
                                       'report_each_invocation')
                and len(self._dispatcher.instrumentation) > 1):
            callsite_stream.write(
                '__state->report.save("%s/perf");' %
                sdfg.build_folder.replace('\\', '/'), sdfg)

        callsite_stream.write(self._exitcode.getvalue(), sdfg)

        for sd in sdfg.all_sdfgs_recursive():
            if None in sd.exit_code:
                callsite_stream.write(codeblock_to_cpp(sd.exit_code[None]), sd)
            callsite_stream.write(codeblock_to_cpp(sd.exit_code['frame']), sd)

        for target in self._dispatcher.used_targets:
            if target.has_finalizer:
                callsite_stream.write(
<<<<<<< HEAD
                    '__dace_exit_%s(__state);' % target.target_name, sdfg)
        for env in environments:
=======
                    '__dace_exit_%s(%s);' % (target.target_name, paramnames),
                    sdfg)
        for env in reversed(environments):
>>>>>>> 5d247c88
            if env.finalize_code:
                callsite_stream.write("{  // Environment: " + env.__name__,
                                      sdfg)
                callsite_stream.write(env.finalize_code)
                callsite_stream.write("}")

        callsite_stream.write('delete __state;\n}\n', sdfg)

    def generate_state(self,
                       sdfg,
                       state,
                       global_stream,
                       callsite_stream,
                       generate_state_footer=True):

        sid = sdfg.node_id(state)

        # Emit internal transient array allocation
        # Don't allocate transients shared with another state
        data_to_allocate = (set(state.top_level_transients()) -
                            set(sdfg.shared_transients()))
        allocated = set()
        for node in state.data_nodes():
            if node.data not in data_to_allocate or node.data in allocated:
                continue
            allocated.add(node.data)
            self._dispatcher.dispatch_allocate(sdfg, state, sid, node,
                                               global_stream, callsite_stream)

        callsite_stream.write('\n')

        # Emit internal transient array allocation for nested SDFGs
        # TODO: Replace with global allocation management
        gpu_persistent_subgraphs = [
            state.scope_subgraph(node) for node in state.nodes()
            if isinstance(node, dace.nodes.MapEntry)
            and node.map.schedule == dace.ScheduleType.GPU_Persistent
        ]
        nested_allocated = set()
        for sub_graph in gpu_persistent_subgraphs:
            for nested_sdfg in [
                    n.sdfg for n in sub_graph.nodes()
                    if isinstance(n, nodes.NestedSDFG)
            ]:
                nested_shared_transients = set(nested_sdfg.shared_transients())
                for nested_state in nested_sdfg.nodes():
                    nested_sid = nested_sdfg.node_id(nested_state)
                    nested_to_allocate = (
                        set(nested_state.top_level_transients()) -
                        nested_shared_transients)
                    nodes_to_allocate = [
                        n for n in nested_state.data_nodes()
                        if n.data in nested_to_allocate
                        and n.data not in nested_allocated
                    ]
                    for nested_node in nodes_to_allocate:
                        nested_allocated.add(nested_node.data)
                        self._dispatcher.dispatch_allocate(
                            nested_sdfg,
                            nested_state,
                            nested_sid,
                            nested_node,
                            global_stream,
                            callsite_stream,
                        )

        callsite_stream.write('\n')

        # Invoke all instrumentation providers
        for instr in self._dispatcher.instrumentation.values():
            if instr is not None:
                instr.on_state_begin(sdfg, state, callsite_stream,
                                     global_stream)

        #####################
        # Create dataflow graph for state's children.

        # DFG to code scheme: Only generate code for nodes whose all
        # dependencies have been executed (topological sort).
        # For different connected components, run them concurrently.

        components = dace.sdfg.concurrent_subgraphs(state)

        if len(components) == 1:
            self._dispatcher.dispatch_subgraph(sdfg,
                                               state,
                                               sid,
                                               global_stream,
                                               callsite_stream,
                                               skip_entry_node=False)
        else:
            callsite_stream.write("#pragma omp parallel sections\n{")
            for c in components:
                callsite_stream.write("#pragma omp section\n{")
                self._dispatcher.dispatch_subgraph(sdfg,
                                                   c,
                                                   sid,
                                                   global_stream,
                                                   callsite_stream,
                                                   skip_entry_node=False)
                callsite_stream.write("} // End omp section")
            callsite_stream.write("} // End omp sections")

        #####################
        # Write state footer

        if generate_state_footer:

            # Emit internal transient array deallocation for nested SDFGs
            # TODO: Replace with global allocation management
            gpu_persistent_subgraphs = [
                state.scope_subgraph(node) for node in state.nodes()
                if isinstance(node, dace.nodes.MapEntry)
                and node.map.schedule == dace.ScheduleType.GPU_Persistent
            ]
            nested_deallocated = set()
            for sub_graph in gpu_persistent_subgraphs:
                for nested_sdfg in [
                        n.sdfg for n in sub_graph.nodes()
                        if isinstance(n, nodes.NestedSDFG)
                ]:
                    nested_shared_transients = \
                        set(nested_sdfg.shared_transients())
                    for nested_state in nested_sdfg:
                        nested_sid = nested_sdfg.node_id(nested_state)
                        nested_to_allocate = (
                            set(nested_state.top_level_transients()) -
                            nested_shared_transients)
                        nodes_to_deallocate = [
                            n for n in nested_state.data_nodes()
                            if n.data in nested_to_allocate
                            and n.data not in nested_deallocated
                        ]
                        for nested_node in nodes_to_deallocate:
                            nested_deallocated.add(nested_node.data)
                            self._dispatcher.dispatch_deallocate(
                                nested_sdfg, nested_state, nested_sid,
                                nested_node, global_stream, callsite_stream)

            # Emit internal transient array deallocation
            deallocated = set()
            for node in state.data_nodes():
                if (node.data not in data_to_allocate
                        or node.data in deallocated
                        or (node.data in sdfg.arrays
                            and sdfg.arrays[node.data].transient == False)):
                    continue
                deallocated.add(node.data)
                self._dispatcher.dispatch_deallocate(sdfg, state, sid, node,
                                                     global_stream,
                                                     callsite_stream)

            # Invoke all instrumentation providers
            for instr in self._dispatcher.instrumentation.values():
                if instr is not None:
                    instr.on_state_end(sdfg, state, callsite_stream,
                                       global_stream)

    @staticmethod
    def _generate_assignments(assignments, sdfg):
        return [
            "{} = {}".format(variable, unparse_interstate_edge(value, sdfg))
            for variable, value in assignments.items()
        ]

    @staticmethod
    def _is_always_true(condition_string):
        return condition_string in ["true", "1"]

    def _generate_transition(self, sdfg, sid, callsite_stream, edge,
                             assignments):
        condition_string = unparse_interstate_edge(edge.data.condition.code[0],
                                                   sdfg)
        always_true = self._is_always_true(condition_string)

        if not always_true:
            callsite_stream.write("if ({}) {{".format(condition_string), sdfg,
                                  sid)

        if len(assignments) > 0:
            callsite_stream.write(
                ";\n".join(
                    DaCeCodeGenerator._generate_assignments(assignments, sdfg) +
                    [""]), sdfg, sid)

        callsite_stream.write(
            "goto __state_{}_{};".format(sdfg.sdfg_id, edge.dst.label), sdfg,
            sid)

        if not always_true:
            callsite_stream.write("}")

    def generate_states(self, sdfg, scope_label, control_flow, global_stream,
                        callsite_stream, scope, states_generated,
                        generated_edges):

        states_topological = list(sdfg.topological_sort(sdfg.start_state))
        states_to_generate = collections.deque([
            s for s in states_topological
            if s in scope and s not in states_generated
        ])
        if len(states_to_generate) == 0:
            return

        while len(states_to_generate) > 0:

            state = states_to_generate.popleft()
            # When generating control flow constructs, we will not necessarily
            # move in topological order, so make sure this state has not
            # already been generated.
            if state in states_generated or state not in scope:
                continue
            states_generated.add(state)

            sid = sdfg.node_id(state)

            callsite_stream.write(
                "__state_{}_{}:;\n".format(sdfg.sdfg_id, state.label), sdfg,
                sid)

            # Don't generate brackets and comments for empty states
            if len([n for n in state.nodes()]) > 0:

                callsite_stream.write('{', sdfg, sid)

                self._dispatcher.dispatch_state(sdfg, state, global_stream,
                                                callsite_stream)

                callsite_stream.write('}', sdfg, sid)

            out_edges = sdfg.out_edges(state)

            # Write conditional branches to next states
            for edge in out_edges:

                generate_assignments = True
                generate_transition = True

                # Handle specialized control flow
                if (config.Config.get_bool('optimizer', 'detect_control_flow')):

                    for control in control_flow[edge]:

                        if isinstance(control, cflow.LoopAssignment):
                            # Generate the transition, but leave the
                            # assignments to the loop
                            generate_transition &= True
                            generate_assignments &= False

                        elif isinstance(control, cflow.LoopBack):
                            generate_transition &= False
                            generate_assignments &= False

                        elif isinstance(control, cflow.LoopExit):
                            # Need to strip the condition, so generate it from
                            # the loop entry
                            generate_transition &= False
                            generate_assignments &= True

                        elif isinstance(control, cflow.LoopEntry):
                            generate_transition &= False
                            generate_assignments &= False

                            if control.scope.assignment is not None:
                                assignment_edge = control.scope.assignment.edge
                                init_assignments = ", ".join(
                                    DaCeCodeGenerator._generate_assignments(
                                        assignment_edge.data.assignments, sdfg))
                                generated_edges.add(assignment_edge)
                            else:
                                init_assignments = ""

                            back_edge = control.scope.back.edge
                            continue_assignments = ", ".join(
                                DaCeCodeGenerator._generate_assignments(
                                    back_edge.data.assignments, sdfg))
                            generated_edges.add(back_edge)

                            entry_edge = control.scope.entry.edge
                            condition = unparse_interstate_edge(
                                entry_edge.data.condition.code[0], sdfg)
                            generated_edges.add(entry_edge)

                            if (len(init_assignments) > 0
                                    or len(continue_assignments) > 0):
                                callsite_stream.write(
                                    "for ({}; {}; {}) {{".format(
                                        init_assignments, condition,
                                        continue_assignments), sdfg, sid)
                            else:
                                callsite_stream.write(
                                    "while ({}) {{".format(condition), sdfg,
                                    sid)

                            # Generate loop body
                            self.generate_states(sdfg,
                                                 entry_edge.src.label + "_loop",
                                                 control_flow, global_stream,
                                                 callsite_stream, control.scope,
                                                 states_generated,
                                                 generated_edges)

                            callsite_stream.write("}", sdfg, sid)

                            exit_edge = control.scope.exit.edge

                            # Update states to generate after nested call
                            states_to_generate = collections.deque([
                                s for s in states_to_generate
                                if s not in states_generated
                            ])
                            # If the next state to be generated is the exit
                            # state, we can omit the goto
                            if (len(states_to_generate) > 0
                                    and states_to_generate[0] == exit_edge.dst
                                    and exit_edge.dst not in states_generated):
                                pass
                            elif edge in generated_edges:
                                # This edge has more roles, goto doesn't apply
                                pass
                            else:
                                callsite_stream.write(
                                    "goto __state_{}_{};".format(
                                        sdfg.sdfg_id,
                                        control.scope.exit.edge.dst))
                                generated_edges.add(control.scope.exit.edge)

                        elif isinstance(control, cflow.IfExit):
                            generate_transition &= True
                            generate_assignments &= True

                        elif isinstance(control, cflow.IfEntry):
                            generate_transition &= False
                            generate_assignments &= True

                            if len(set(control.scope) - states_generated) == 0:
                                continue

                            then_scope = control.scope.if_then_else.then_scope
                            else_scope = control.scope.if_then_else.else_scope

                            then_entry = then_scope.entry.edge

                            condition = unparse_interstate_edge(
                                then_entry.data.condition.code[0], sdfg)

                            callsite_stream.write(
                                "if ({}) {{".format(condition), sdfg, sid)
                            generated_edges.add(then_entry)

                            # Generate the then-scope
                            self.generate_states(sdfg, state.label + "_then",
                                                 control_flow, global_stream,
                                                 callsite_stream, then_scope,
                                                 states_generated,
                                                 generated_edges)

                            callsite_stream.write("} else {", sdfg, sid)
                            generated_edges.add(else_scope.entry.edge)

                            # Generate the else-scope
                            self.generate_states(sdfg, state.label + "_else",
                                                 control_flow, global_stream,
                                                 callsite_stream, else_scope,
                                                 states_generated,
                                                 generated_edges)

                            callsite_stream.write("}", sdfg, sid)
                            generated_edges.add(else_scope.exit.edge)

                            # Update states to generate after nested call
                            states_to_generate = collections.deque([
                                s for s in states_to_generate
                                if s not in states_generated
                            ])

                            if_exit_state = control.scope.exit.edge.dst

                            if ((if_exit_state not in states_generated) and
                                ((len(states_to_generate) > 0) and
                                 (states_to_generate[0] == if_exit_state))):
                                pass
                            else:
                                callsite_stream.write(
                                    "goto __state_{}_{};".format(
                                        sdfg.sdfg_id,
                                        control.scope.exit.edge.dst))

                        else:

                            raise TypeError(
                                "Unknown control flow \"{}\"".format(
                                    type(control).__name__))

                if generate_assignments and len(edge.data.assignments) > 0:
                    assignments_to_generate = edge.data.assignments
                else:
                    assignments_to_generate = {}

                if generate_transition:

                    if ((len(out_edges) == 1)
                            and (edge.dst not in states_generated)
                            and ((len(states_to_generate) > 0) and
                                 (states_to_generate[0] == edge.dst))):
                        # If there is only one outgoing edge, the target will
                        # be generated next, we can omit the goto
                        pass
                    elif (len(out_edges) == 1 and len(states_to_generate) == 0
                          and (edge.dst not in scope)):
                        # This scope has ended, and we don't need to generate
                        # any output edge
                        pass
                    else:
                        self._generate_transition(sdfg, sid, callsite_stream,
                                                  edge, assignments_to_generate)
                        # Assignments will be generated in the transition
                        generate_assignments = False

                if generate_assignments:

                    callsite_stream.write(
                        ";\n".join(
                            DaCeCodeGenerator._generate_assignments(
                                assignments_to_generate, sdfg) + [""]), sdfg,
                        sid)
                generated_edges.add(edge)
                # End of out_edges loop

            if (((len(out_edges) == 0) or
                 (not isinstance(scope, cflow.ControlFlowScope) and
                  (len(states_to_generate) == 0)))
                    and (len(states_generated) != sdfg.number_of_nodes())):
                callsite_stream.write(
                    "goto __state_exit_{}_{};".format(sdfg.sdfg_id,
                                                      scope_label), sdfg, sid)

        # Write exit state
        callsite_stream.write(
            "__state_exit_{}_{}:;".format(sdfg.sdfg_id, scope_label), sdfg)

    def generate_code(
        self,
        sdfg: SDFG,
        schedule: Optional[dtypes.ScheduleType],
        sdfg_id: str = ""
    ) -> Tuple[str, str, Set[TargetCodeGenerator], Set[str]]:
        """ Generate frame code for a given SDFG, calling registered targets'
            code generation callbacks for them to generate their own code.
            :param sdfg: The SDFG to generate code for.
            :param schedule: The schedule the SDFG is currently located, or
                             None if the SDFG is top-level.
            :param sdfg_id: An optional string id given to the SDFG label
            :return: A tuple of the generated global frame code, local frame
                     code, and a set of targets that have been used in the
                     generation of this SDFG.
        """

        if len(sdfg_id) == 0 and sdfg.sdfg_id != 0:
            sdfg_id = '_%d' % sdfg.sdfg_id

        sdfg_label = sdfg.name + sdfg_id

        global_stream = CodeIOStream()
        callsite_stream = CodeIOStream()

        is_top_level = sdfg.parent is None

        # Generate code
        ###########################

        # Keep track of allocated variables
        allocated = set()

        # Add symbol mappings to allocated variables
        if sdfg.parent_nsdfg_node is not None:
            allocated |= sdfg.parent_nsdfg_node.symbol_mapping.keys()

        # Invoke all instrumentation providers
        for instr in self._dispatcher.instrumentation.values():
            if instr is not None:
                instr.on_sdfg_begin(sdfg, callsite_stream, global_stream)

        # Allocate outer-level transients
        shared_transients = sdfg.shared_transients()
        for state in sdfg.nodes():
            for node in state.data_nodes():
                if (node.data in shared_transients
                        and node.data not in allocated):
                    self._dispatcher.dispatch_allocate(sdfg, state, None, node,
                                                       global_stream,
                                                       callsite_stream)
                    allocated.add(node.data)

        # Allocate inter-state variables
        global_symbols = copy.deepcopy(sdfg.symbols)
        global_symbols.update(
            {aname: arr.dtype
             for aname, arr in sdfg.arrays.items()})
        interstate_symbols = {}
        for e in sdfg.edges():
            symbols = e.data.new_symbols(global_symbols)
            # Inferred symbols only take precedence if global symbol not defined
            symbols = {
                k: v if k not in global_symbols else global_symbols[k]
                for k, v in symbols.items()
            }
            interstate_symbols.update(symbols)
            global_symbols.update(symbols)

        for isvarName, isvarType in interstate_symbols.items():
            # Skip symbols that have been declared as outer-level transients
            if isvarName in allocated:
                continue
            isvar = data.Scalar(isvarType)
            callsite_stream.write(
                '%s;\n' % (isvar.as_arg(with_types=True, name=isvarName)), sdfg)

        callsite_stream.write('\n', sdfg)

        states_topological = list(sdfg.topological_sort(sdfg.start_state))

        # {edge: [dace.edges.ControlFlow]}
        control_flow = {e: [] for e in sdfg.edges()}

        if config.Config.get_bool('optimizer', 'detect_control_flow'):

            ####################################################################
            # Loop detection procedure

            all_cycles = list(sdfg.find_cycles())  # Returns a list of lists
            # Order according to topological sort
            all_cycles = [
                sorted(c, key=lambda x: states_topological.index(x))
                for c in all_cycles
            ]
            # Group in terms of starting node
            starting_nodes = [c[0] for c in all_cycles]
            # Order cycles according to starting node in topological sort
            starting_nodes = sorted(starting_nodes,
                                    key=lambda x: states_topological.index(x))
            cycles_by_node = [[c for c in all_cycles if c[0] == n]
                              for n in starting_nodes]
            for cycles in cycles_by_node:

                # Use arbitrary cycle to find the first and last nodes
                first_node = cycles[0][0]
                last_node = cycles[0][-1]

                if not first_node.is_empty():
                    # The entry node should not contain any computations
                    continue

                if not all([c[-1] == last_node for c in cycles]):
                    # There are multiple back edges: not a for or while loop
                    continue

                previous_edge = [
                    e for e in sdfg.in_edges(first_node) if e.src != last_node
                ]
                if len(previous_edge) != 1:
                    # No single starting point: not a for or while
                    continue
                previous_edge = previous_edge[0]

                back_edge = sdfg.edges_between(last_node, first_node)
                if len(back_edge) != 1:
                    raise RuntimeError("Expected exactly one edge in cycle")
                back_edge = back_edge[0]

                # Build a set of all nodes in all cycles associated with this
                # set of start and end node
                internal_nodes = functools.reduce(
                    lambda a, b: a | b, [set(c)
                                         for c in cycles]) - {first_node}

                exit_edge = [
                    e for e in sdfg.out_edges(first_node)
                    if e.dst not in internal_nodes | {first_node}
                ]
                if len(exit_edge) != 1:
                    # No single stopping condition: not a for or while
                    # (we don't support continue or break)
                    continue
                exit_edge = exit_edge[0]

                entry_edge = [
                    e for e in sdfg.out_edges(first_node) if e != exit_edge
                ]
                if len(entry_edge) != 1:
                    # No single starting condition: not a for or while
                    continue
                entry_edge = entry_edge[0]

                # Make sure this is not already annotated to be another construct
                if (len(control_flow[entry_edge]) != 0
                        or len(control_flow[back_edge]) != 0):
                    continue

                # Nested loops case I - previous edge of internal loop is a
                # loop-entry of an external loop (first state in a loop is
                # another loop)
                if (len(control_flow[previous_edge]) == 1 and isinstance(
                        control_flow[previous_edge][0], cflow.LoopEntry)):
                    # Nested loop, mark parent scope
                    loop_parent = control_flow[previous_edge][0].scope
                # Nested loops case II - exit edge of internal loop is a
                # back-edge of an external loop (last state in a loop is another
                # loop)
                elif (len(control_flow[exit_edge]) == 1 and isinstance(
                        control_flow[exit_edge][0], cflow.LoopBack)):
                    # Nested loop, mark parent scope
                    loop_parent = control_flow[exit_edge][0].scope
                elif (len(control_flow[exit_edge]) == 0
                      or len(control_flow[previous_edge]) == 0):
                    loop_parent = None
                else:
                    continue

                if entry_edge == back_edge:
                    # No entry check (we don't support do-loops)
                    # TODO: do we want to add some support for self-loops?
                    continue

                # Now we make sure that there is no other way to exit this
                # cycle, by checking that there's no reachable node *not*
                # included in any cycle between the first and last node.
                if any([len(set(c) - internal_nodes) > 1 for c in cycles]):
                    continue

                # Filter out loops with conditions and assignments that would
                # generate code within the loop
                if (entry_edge.data.assignments or exit_edge.data.assignments
                        or not back_edge.data.is_unconditional()
                        or not previous_edge.data.is_unconditional()):
                    continue

                # This is a loop! Generate the necessary annotation objects.
                loop_scope = cflow.LoopScope(internal_nodes)

                if ((len(previous_edge.data.assignments) > 0
                     or len(back_edge.data.assignments) > 0) and
                    (len(control_flow[previous_edge]) == 0 or
                     (len(control_flow[previous_edge]) == 1 and
                      control_flow[previous_edge][0].scope == loop_parent))):
                    # Generate assignment edge, if available
                    control_flow[previous_edge].append(
                        cflow.LoopAssignment(loop_scope, previous_edge))
                # Assign remaining control flow constructs
                control_flow[entry_edge].append(
                    cflow.LoopEntry(loop_scope, entry_edge))
                control_flow[exit_edge].append(
                    cflow.LoopExit(loop_scope, exit_edge))
                control_flow[back_edge].append(
                    cflow.LoopBack(loop_scope, back_edge))

            ###################################################################
            # If/then/else detection procedure

            candidates = [
                n for n in states_topological if sdfg.out_degree(n) == 2
            ]
            for candidate in candidates:

                # A valid if occurs when then are no reachable nodes for either
                # path that does not pass through a common dominator.
                dominators = nx.dominance.dominance_frontiers(
                    sdfg.nx, candidate)

                left_entry, right_entry = sdfg.out_edges(candidate)
                if (len(control_flow[left_entry]) > 0
                        or len(control_flow[right_entry]) > 0):
                    # Already assigned to a control flow construct
                    # TODO: carefully allow this in some cases
                    continue

                left, right = left_entry.dst, right_entry.dst
                dominator = dominators[left] & dominators[right]
                if len(dominator) != 1:
                    # There must be a single dominator across both branches,
                    # unless one of the nodes _is_ the next dominator
                    # if (len(dominator) == 0 and dominators[left] == {right}
                    #         or dominators[right] == {left}):
                    #     dominator = dominators[left] | dominators[right]
                    # else:
                    #     continue
                    continue
                dominator = next(iter(dominator))  # Exactly one dominator

                exit_edges = sdfg.in_edges(dominator)
                if len(exit_edges) != 2:
                    # There must be a single entry and a single exit. This
                    # could be relaxed in the future.
                    continue

                left_exit, right_exit = exit_edges
                if (len(control_flow[left_exit]) > 0
                        or len(control_flow[right_exit]) > 0):
                    # Already assigned to a control flow construct
                    # TODO: carefully allow this in some cases
                    continue

                # Now traverse from the source and verify that all possible paths
                # pass through the dominator
                left_nodes = sdfg.all_nodes_between(left, dominator)
                if left_nodes is None:
                    # Not all paths lead to the next dominator
                    continue
                left_nodes.add(left) # left also belong to scope

                right_nodes = sdfg.all_nodes_between(right, dominator)
                if right_nodes is None:
                    # Not all paths lead to the next dominator
                    continue
                right_nodes.add(right) # right also belong to scope

                # Make sure there is no overlap between left and right nodes
                if len(left_nodes & right_nodes) > 0:
                    continue

                # This is a valid if/then/else construct. Generate annotations
                if_then_else = cflow.IfThenElse(candidate, dominator)

                # Arbitrarily assign then/else to the two branches. If one edge
                # has no dominator but leads to the dominator, it means there's
                # only a then clause (and no else).
                has_else = False
                if len(dominators[left]) == 1:
                    then_scope = cflow.IfThenScope(if_then_else, left_nodes)
                    else_scope = cflow.IfElseScope(if_then_else, right_nodes)
                    control_flow[left_entry].append(
                        cflow.IfEntry(then_scope, left_entry))
                    control_flow[left_exit].append(
                        cflow.IfExit(then_scope, left_exit))
                    control_flow[right_exit].append(
                        cflow.IfExit(else_scope, right_exit))
                    if len(dominators[right]) == 1:
                        control_flow[right_entry].append(
                            cflow.IfEntry(else_scope, right_entry))
                        has_else = True
                else:
                    then_scope = cflow.IfThenScope(if_then_else, right_nodes)
                    else_scope = cflow.IfElseScope(if_then_else, left_nodes)
                    control_flow[right_entry].append(
                        cflow.IfEntry(then_scope, right_entry))
                    control_flow[right_exit].append(
                        cflow.IfExit(then_scope, right_exit))
                    control_flow[left_exit].append(
                        cflow.IfExit(else_scope, left_exit))

        #######################################################################
        # Generate actual program body

        states_generated = set()  # For sanity check
        generated_edges = set()
        self.generate_states(sdfg, "sdfg", control_flow,
                             global_stream, callsite_stream,
                             set(states_topological), states_generated,
                             generated_edges)

        #######################################################################

        # Sanity check
        if len(states_generated) != len(sdfg.nodes()):
            raise RuntimeError(
                "Not all states were generated in SDFG {}!"
                "\n  Generated: {}\n  Missing: {}".format(
                    sdfg.label, [s.label for s in states_generated],
                    [s.label for s in (set(sdfg.nodes()) - states_generated)]))

        # Deallocate transients
        shared_transients = sdfg.shared_transients()
        deallocated = set()
        for state in sdfg.nodes():
            for node in state.data_nodes():
                if (node.data in shared_transients
                        and node.data not in deallocated):
                    self._dispatcher.dispatch_deallocate(
                        sdfg, state, None, node, global_stream, callsite_stream)
                    deallocated.add(node.data)

        # Now that we have all the information about dependencies, generate
        # header and footer
        if is_top_level:
            # Let each target append code to frame code state before generating
            # header and footer
            for target in self._dispatcher.used_targets:
                target.on_target_used()

            header_stream = CodeIOStream()
            header_global_stream = CodeIOStream()
            footer_stream = CodeIOStream()
            footer_global_stream = CodeIOStream()
            self.generate_header(sdfg, self._dispatcher.used_environments,
                                 header_global_stream, header_stream)

            # Open program function
            params = sdfg.signature()
            if params:
                params = ', ' + params
            function_signature = (
                'void __program_%s_internal(%s_t *__state%s)\n{\n' %
                (sdfg.name, sdfg.name, params))

            self.generate_footer(sdfg, self._dispatcher.used_environments,
                                 footer_global_stream, footer_stream)

            header_global_stream.write(global_stream.getvalue())
            header_global_stream.write(footer_global_stream.getvalue())
            generated_header = header_global_stream.getvalue()

            all_code = CodeIOStream()
            all_code.write(function_signature)
            all_code.write(header_stream.getvalue())
            all_code.write(callsite_stream.getvalue())
            all_code.write(footer_stream.getvalue())
            generated_code = all_code.getvalue()
        else:
            generated_header = global_stream.getvalue()
            generated_code = callsite_stream.getvalue()

        # Clean up generated code
        gotos = re.findall(r'goto (.*);', generated_code)
        clean_code = ''
        for line in generated_code.split('\n'):
            # Empty line with semicolon
            if re.match(r'^\s*;\s*', line):
                continue
            # Label that might be unused
            label = re.findall(
                r'^\s*([a-zA-Z_][a-zA-Z_0-9]*):\s*[;]?\s*////.*$', line)
            if len(label) > 0:
                if label[0] not in gotos:
                    continue
            clean_code += line + '\n'

        # Return the generated global and local code strings
        return (generated_header, clean_code, self._dispatcher.used_targets,
                self._dispatcher.used_environments)<|MERGE_RESOLUTION|>--- conflicted
+++ resolved
@@ -259,14 +259,8 @@
         for target in self._dispatcher.used_targets:
             if target.has_finalizer:
                 callsite_stream.write(
-<<<<<<< HEAD
                     '__dace_exit_%s(__state);' % target.target_name, sdfg)
-        for env in environments:
-=======
-                    '__dace_exit_%s(%s);' % (target.target_name, paramnames),
-                    sdfg)
         for env in reversed(environments):
->>>>>>> 5d247c88
             if env.finalize_code:
                 callsite_stream.write("{  // Environment: " + env.__name__,
                                       sdfg)
