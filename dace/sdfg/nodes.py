# Copyright 2019-2021 ETH Zurich and the DaCe authors. All rights reserved.
""" Contains classes implementing the different types of nodes of the stateful
    dataflow multigraph representation. """

import ast
from copy import deepcopy as dcpy
from collections.abc import KeysView
import dace
import itertools
import dace.serialize
from typing import Any, Dict, Optional, Set, Union
from dace.config import Config
from dace.sdfg import graph
from dace.frontend.python.astutils import unparse, rname
from dace.properties import (EnumProperty, Property, CodeProperty, LambdaProperty, RangeProperty, DebugInfoProperty,
                             SetProperty, make_properties, indirect_properties, DataProperty, SymbolicProperty,
                             ListProperty, SDFGReferenceProperty, DictProperty, LibraryImplementationProperty,
                             CodeBlock)
from dace.frontend.operations import detect_reduction_type
from dace.symbolic import issymbolic, pystr_to_symbolic
from dace import data, subsets as sbs, dtypes
import pydoc
import warnings

# -----------------------------------------------------------------------------


@make_properties
class Node(object):
    """ Base node class. """

    in_connectors = DictProperty(key_type=str,
                                 value_type=dtypes.typeclass,
                                 desc="A set of input connectors for this node.")
    out_connectors = DictProperty(key_type=str,
                                  value_type=dtypes.typeclass,
                                  desc="A set of output connectors for this node.")
    guid = Property(dtype=str, allow_none=False)

    def __init__(self, in_connectors=None, out_connectors=None):
        # Convert connectors to typed connectors with autodetect type
        if isinstance(in_connectors, (set, list, KeysView)):
            in_connectors = {k: None for k in in_connectors}
        if isinstance(out_connectors, (set, list, KeysView)):
            out_connectors = {k: None for k in out_connectors}

        self.in_connectors = in_connectors or {}
        self.out_connectors = out_connectors or {}

        self.guid = graph.generate_element_id(self)

    def __str__(self):
        if hasattr(self, 'label'):
            return self.label
        else:
            return type(self).__name__

    def validate(self, sdfg, state):
        pass

    def to_json(self, parent):
        labelstr = str(self)
        typestr = getattr(self, '__jsontype__', str(type(self).__name__))

        try:
            scope_entry_node = parent.entry_node(self)
        except (RuntimeError, ValueError, StopIteration):
            scope_entry_node = None

        if scope_entry_node is not None:
            try:
                ens = parent.exit_node(parent.entry_node(self))
                scope_exit_node = str(parent.node_id(ens))
                scope_entry_node = str(parent.node_id(scope_entry_node))
            except (RuntimeError, ValueError, StopIteration):
                scope_entry_node = scope_exit_node = None
        else:
            scope_entry_node = None
            scope_exit_node = None

        # The scope exit of an entry node is the matching exit node
        if isinstance(self, EntryNode):
            try:
                scope_exit_node = str(parent.node_id(parent.exit_node(self)))
            except (RuntimeError, ValueError, StopIteration):
                scope_exit_node = None

        retdict = {
            "type": typestr,
            "label": labelstr,
            "attributes": dace.serialize.all_properties_to_json(self),
            "id": parent.node_id(self),
            "scope_entry": scope_entry_node,
            "scope_exit": scope_exit_node
        }
        return retdict

    def __repr__(self):
        return type(self).__name__ + ' (' + self.__str__() + ')'

    def add_in_connector(self, connector_name: str, dtype: dtypes.typeclass = None, force: bool = False):
        """ Adds a new input connector to the node. The operation will fail if
            a connector (either input or output) with the same name already
            exists in the node.

            :param connector_name: The name of the new connector.
            :param dtype: The type of the connector, or None for auto-detect.
            :param force: Add connector even if output connector already exists.
            :return: True if the operation is successful, otherwise False.
        """

        if (not force and (connector_name in self.in_connectors or connector_name in self.out_connectors)):
            return False
        connectors = self.in_connectors
        connectors[connector_name] = dtype
        self.in_connectors = connectors
        return True

    def add_out_connector(self, connector_name: str, dtype: dtypes.typeclass = None, force: bool = False):
        """ Adds a new output connector to the node. The operation will fail if
            a connector (either input or output) with the same name already
            exists in the node.

            :param connector_name: The name of the new connector.
            :param dtype: The type of the connector, or None for auto-detect.
            :param force: Add connector even if input connector already exists.
            :return: True if the operation is successful, otherwise False.
        """

        if (not force and (connector_name in self.in_connectors or connector_name in self.out_connectors)):
            return False
        connectors = self.out_connectors
        connectors[connector_name] = dtype
        self.out_connectors = connectors
        return True

    def remove_in_connector(self, connector_name: str):
        """ Removes an input connector from the node.

            :param connector_name: The name of the connector to remove.
            :return: True if the operation was successful.
        """

        if connector_name in self.in_connectors:
            connectors = self.in_connectors
            del connectors[connector_name]
            self.in_connectors = connectors
        return True

    def remove_out_connector(self, connector_name: str):
        """ Removes an output connector from the node.

            :param connector_name: The name of the connector to remove.
            :return: True if the operation was successful.
        """

        if connector_name in self.out_connectors:
            connectors = self.out_connectors
            del connectors[connector_name]
            self.out_connectors = connectors
        return True

    def _next_connector_int(self) -> int:
        """ Returns the next unused connector ID (as an integer). Used for
            filling connectors when adding edges to scopes. """
        next_number = 1
        for conn in itertools.chain(self.in_connectors, self.out_connectors):
            if conn.startswith('IN_'):
                cconn = conn[3:]
            elif conn.startswith('OUT_'):
                cconn = conn[4:]
            else:
                continue
            try:
                curconn = int(cconn)
                if curconn >= next_number:
                    next_number = curconn + 1
            except (TypeError, ValueError):  # not integral
                continue
        return next_number

    def next_connector(self, try_name: str = None) -> str:
        """
        Returns the next unused connector ID (as a string). Used for
        filling connectors when adding edges to scopes.

        :param try_name: First try the connector with this name. If already
                         exists, use the next integer connector.
        """
        if (try_name and 'IN_' + try_name not in self.in_connectors and 'OUT_' + try_name not in self.out_connectors):
            return try_name

        return str(self._next_connector_int())

    def last_connector(self) -> str:
        """ Returns the last used connector ID (as a string). Used for
            filling connectors when adding edges to scopes. """
        return str(self._next_connector_int() - 1)

    @property
    def free_symbols(self) -> Set[str]:
        """ Returns a set of symbols used in this node's properties. """
        return set()

    def new_symbols(self, sdfg, state, symbols) -> Dict[str, dtypes.typeclass]:
        """ Returns a mapping between symbols defined by this node (e.g., for
            scope entries) to their type. """
        return {}

    def infer_connector_types(self, sdfg, state):
        """
        Infers and fills remaining connectors (i.e., set to None) with their
        types.
        """
        pass


# ------------------------------------------------------------------------------


@make_properties
class AccessNode(Node):
    """ A node that accesses data in the SDFG. Denoted by a circular shape. """

    setzero = Property(dtype=bool, desc="Initialize to zero", default=False)
    debuginfo = DebugInfoProperty()
    data = DataProperty(desc="Data (array, stream, scalar) to access")

    instrument = EnumProperty(dtype=dtypes.DataInstrumentationType,
                              desc="Instrument data contents at this access",
                              default=dtypes.DataInstrumentationType.No_Instrumentation)
    instrument_condition = CodeProperty(desc="Condition under which to trigger the instrumentation",
                                        default=CodeBlock("1", language=dtypes.Language.CPP))

    def __init__(self, data, debuginfo=None):
        super(AccessNode, self).__init__()

        # Properties
        self.debuginfo = debuginfo
        if not isinstance(data, str):
            raise TypeError('Data for AccessNode must be a string')
        self.data = data

    @staticmethod
    def from_json(json_obj, context=None):
        ret = AccessNode("Nodata")
        dace.serialize.set_properties_from_json(ret, json_obj, context=context)
        return ret

    def __deepcopy__(self, memo):
        node = object.__new__(AccessNode)
        node._data = self._data
        node._setzero = self._setzero
        node._instrument = self._instrument
        node._instrument_condition = dcpy(self._instrument_condition, memo=memo)
        node._in_connectors = dcpy(self._in_connectors, memo=memo)
        node._out_connectors = dcpy(self._out_connectors, memo=memo)
        node._debuginfo = dcpy(self._debuginfo, memo=memo)

        node._guid = graph.generate_element_id(node)

        return node

    @property
    def label(self):
        return self.data

    @property
    def root_data(self):
        return self.data.split('.')[0]

    def __label__(self, sdfg, state):
        return self.data

    def desc(self, sdfg: Union['dace.sdfg.SDFG', 'dace.sdfg.SDFGState', 'dace.sdfg.ScopeSubgraphView']):
        if isinstance(sdfg, (dace.sdfg.SDFGState, dace.sdfg.ScopeSubgraphView)):
            sdfg = sdfg.parent
        return sdfg.arrays[self.data]

    def root_desc(self, sdfg):
        from dace.sdfg import SDFGState, ScopeSubgraphView
        if isinstance(sdfg, (SDFGState, ScopeSubgraphView)):
            sdfg = sdfg.parent
        return sdfg.arrays[self.data.split('.')[0]]

    def validate(self, sdfg, state):
        if self.data not in sdfg.arrays:
            raise KeyError('Array "%s" not found in SDFG' % self.data)

    def has_writes(self, state):
        for e in state.in_edges(self):
            if not e.data.is_empty():
                return True
        return False

    def has_reads(self, state):
        for e in state.out_edges(self):
            if not e.data.is_empty():
                return True
        return False


# ------------------------------------------------------------------------------


@make_properties
class CodeNode(Node):
    """ A node that contains runnable code with acyclic external data
        dependencies. May either be a tasklet or a nested SDFG, and
        denoted by an octagonal shape. """

    label = Property(dtype=str, desc="Name of the CodeNode")
    location = DictProperty(key_type=str,
                            value_type=dace.symbolic.pystr_to_symbolic,
                            desc='Full storage location identifier (e.g., rank, GPU ID)')
    environments = SetProperty(str,
                               desc="Environments required by CMake to build and run this code node.",
                               default=set())

    def __init__(self, label="", location=None, inputs=None, outputs=None):
        super(CodeNode, self).__init__(inputs or set(), outputs or set())
        # Properties
        self.label = label
        self.location = location if location is not None else {}

    @property
    def free_symbols(self) -> Set[str]:
        return set().union(*[v.free_symbols for v in self.location.values()])


@make_properties
class Tasklet(CodeNode):
    """ A node that contains a tasklet: a functional computation procedure
        that can only access external data specified using connectors.

        Tasklets may be implemented in Python, C++, or any supported
        language by the code generator.
    """

    code = CodeProperty(desc="Tasklet code", default=CodeBlock(""))
    state_fields = ListProperty(element_type=str, desc="Fields that are added to the global state")
    code_global = CodeProperty(desc="Global scope code needed for tasklet execution",
                               default=CodeBlock("", dtypes.Language.CPP))
    code_init = CodeProperty(desc="Extra code that is called on DaCe runtime initialization",
                             default=CodeBlock("", dtypes.Language.CPP))
    code_exit = CodeProperty(desc="Extra code that is called on DaCe runtime cleanup",
                             default=CodeBlock("", dtypes.Language.CPP))
    debuginfo = DebugInfoProperty()

    instrument = EnumProperty(dtype=dtypes.InstrumentationType,
                              desc="Measure execution statistics with given method",
                              default=dtypes.InstrumentationType.No_Instrumentation)
    side_effects = Property(dtype=bool,
                            allow_none=True,
                            default=None,
                            desc='If True, this tasklet calls a function that may have '
                            'additional side effects on the system state (e.g., callback). '
                            'Defaults to None, which lets the framework make assumptions based on '
                            'the tasklet contents')
    ignored_symbols = SetProperty(element_type=str, desc='A set of symbols to ignore when computing '
                                  'the symbols used by this tasklet. Used to skip certain symbols in non-Python '
                                  'tasklets, where only string analysis is possible; and to skip globals in Python '
                                  'tasklets that should not be given as parameters to the SDFG.')

    def __init__(self,
                 label,
                 inputs=None,
                 outputs=None,
                 code="",
                 language=dtypes.Language.Python,
                 state_fields=None,
                 code_global="",
                 code_init="",
                 code_exit="",
                 location=None,
                 side_effects=None,
                 ignored_symbols=None,
                 debuginfo=None):
        super(Tasklet, self).__init__(label, location, inputs, outputs)

        self.code = CodeBlock(code, language)

        self.state_fields = state_fields or []
        self.code_global = CodeBlock(code_global, dtypes.Language.CPP)
        self.code_init = CodeBlock(code_init, dtypes.Language.CPP)
        self.code_exit = CodeBlock(code_exit, dtypes.Language.CPP)
        self.side_effects = side_effects
        self.ignored_symbols = ignored_symbols or set()
        self.debuginfo = debuginfo

    @property
    def language(self):
        return self.code.language

    @staticmethod
    def from_json(json_obj, context=None):
        ret = Tasklet("dummylabel")
        dace.serialize.set_properties_from_json(ret, json_obj, context=context)
        return ret

    @property
    def name(self):
        return self._label

    def validate(self, sdfg, state):
        if not dtypes.validate_name(self.label):
            raise NameError('Invalid tasklet name "%s"' % self.label)
        for in_conn in self.in_connectors:
            if not dtypes.validate_name(in_conn):
                raise NameError('Invalid input connector "%s"' % in_conn)
        for out_conn in self.out_connectors:
            if not dtypes.validate_name(out_conn):
                raise NameError('Invalid output connector "%s"' % out_conn)

    @property
    def free_symbols(self) -> Set[str]:
        symbols_to_ignore = self.in_connectors.keys() | self.out_connectors.keys()
        symbols_to_ignore |= self.ignored_symbols

        return self.code.get_free_symbols(symbols_to_ignore)


    def has_side_effects(self, sdfg) -> bool:
        """
        Returns True if this tasklet may have other side effects (e.g., calling stateful libraries, communicating).
        """
        # If side effects property is set, takes precedence over node analysis
        if self.side_effects is not None:
            return self.side_effects

        # If side effect property is not defined, find calls within tasklet
        if self.code.language == dace.dtypes.Language.Python and self.code.code:
            for stmt in self.code.code:
                for n in ast.walk(stmt):
                    if isinstance(n, ast.Call):
                        cname = rname(n.func)
                        # If the function name is a symbol or a Scalar data descriptor, it may be a dace.callback,
                        # which means side effects are possible unless otherwise mentioned
                        if cname in sdfg.symbols or cname in sdfg.arrays:
                            return True
        return False

    def infer_connector_types(self, sdfg, state):
        # If a MLIR tasklet, simply read out the types (it's explicit)
        if self.code.language == dtypes.Language.MLIR:
            # Inline import because mlir.utils depends on pyMLIR which may not be installed
            # Doesn't cause crashes due to missing pyMLIR if a MLIR tasklet is not present
            from dace.codegen.targets.mlir import utils

            mlir_ast = utils.get_ast(self.code.code)
            mlir_is_generic = utils.is_generic(mlir_ast)
            mlir_entry_func = utils.get_entry_func(mlir_ast, mlir_is_generic)

            mlir_result_type = utils.get_entry_result_type(mlir_entry_func, mlir_is_generic)
            mlir_out_name = next(iter(self.out_connectors.keys()))

            if self.out_connectors[mlir_out_name] is None or self.out_connectors[mlir_out_name].ctype == "void":
                self.out_connectors[mlir_out_name] = utils.get_dace_type(mlir_result_type)
            elif self.out_connectors[mlir_out_name] != utils.get_dace_type(mlir_result_type):
                warnings.warn("Type mismatch between MLIR tasklet out connector and MLIR code")

            for mlir_arg in utils.get_entry_args(mlir_entry_func, mlir_is_generic):
                if self.in_connectors[mlir_arg[0]] is None or self.in_connectors[mlir_arg[0]].ctype == "void":
                    self.in_connectors[mlir_arg[0]] = utils.get_dace_type(mlir_arg[1])
                elif self.in_connectors[mlir_arg[0]] != utils.get_dace_type(mlir_arg[1]):
                    warnings.warn("Type mismatch between MLIR tasklet in connector and MLIR code")

            return

        # If a Python tasklet, use type inference to figure out all None output
        # connectors
        if all(cval.type is not None for cval in self.out_connectors.values()):
            return
        if self.code.language != dtypes.Language.Python:
            return

        if any(cval.type is None for cval in self.in_connectors.values()):
            raise TypeError('Cannot infer output connectors of tasklet "%s", '
                            'not all input connectors have types' % str(self))

        # Avoid import loop
        from dace.codegen.tools.type_inference import infer_types

        # Get symbols defined at beginning of node, and infer all types in
        # tasklet
        syms = state.symbols_defined_at(self)
        syms.update(self.in_connectors)
        new_syms = infer_types(self.code.code, syms)
        for cname, oconn in self.out_connectors.items():
            if oconn.type is None:
                if cname not in new_syms:
                    raise TypeError('Cannot infer type of tasklet %s output '
                                    '"%s", please specify manually.' % (self.label, cname))
                self.out_connectors[cname] = new_syms[cname]

    def __str__(self):
        if not self.label:
            return "--Empty--"
        else:
            return self.label


@make_properties
class RTLTasklet(Tasklet):
    """ A specialized tasklet, which is a functional computation procedure
        that can only access external data specified using connectors.

        This tasklet is specialized for tasklets implemented in System Verilog
        in that it adds support for adding metadata about the IP cores in use.
    """
    # TODO to be replaced when enums have embedded properties
    ip_cores = DictProperty(key_type=str, value_type=dict, desc="A set of IP cores used by the tasklet.")

    @property
    def __jsontype__(self):
        return 'Tasklet'

    def add_ip_core(self, module_name, name, vendor, version, params):
        self.ip_cores[module_name] = {'name': name, 'vendor': vendor, 'version': version, 'params': params}


# ------------------------------------------------------------------------------


@make_properties
class NestedSDFG(CodeNode):
    """ An SDFG state node that contains an SDFG of its own, runnable using
        the data dependencies specified using its connectors.

        It is encouraged to use nested SDFGs instead of coarse-grained tasklets
        since they are analyzable with respect to transformations.

        :note: A nested SDFG cannot create recursion (one of its parent SDFGs).
    """

    # NOTE: We cannot use SDFG as the type because of an import loop
    sdfg = SDFGReferenceProperty(desc="The SDFG", allow_none=True)
    schedule = EnumProperty(dtype=dtypes.ScheduleType,
                            desc="SDFG schedule",
                            allow_none=True,
                            default=dtypes.ScheduleType.Default)
    symbol_mapping = DictProperty(key_type=str,
                                  value_type=dace.symbolic.pystr_to_symbolic,
                                  desc="Mapping between internal symbols and their values, expressed as "
                                  "symbolic expressions")
    debuginfo = DebugInfoProperty()
    is_collapsed = Property(dtype=bool, desc="Show this node/scope/state as collapsed", default=False)

    instrument = EnumProperty(dtype=dtypes.InstrumentationType,
                              desc="Measure execution statistics with given method",
                              default=dtypes.InstrumentationType.No_Instrumentation)

    no_inline = Property(dtype=bool,
                         desc="If True, this nested SDFG will not be inlined during "
                         "simplification",
                         default=False)

    unique_name = Property(dtype=str, desc="Unique name of the SDFG", default="")

    def __init__(self,
                 label,
                 sdfg,
                 inputs: Set[str],
                 outputs: Set[str],
                 symbol_mapping: Dict[str, Any] = None,
                 schedule=dtypes.ScheduleType.Default,
                 location=None,
                 debuginfo=None):
        from dace.sdfg import SDFG
        super(NestedSDFG, self).__init__(label, location, inputs, outputs)

        # Properties
        self.sdfg: SDFG = sdfg
        self.symbol_mapping = symbol_mapping or {}
        self.schedule = schedule
        self.debuginfo = debuginfo

    def __deepcopy__(self, memo):
        cls = self.__class__
        result = cls.__new__(cls)
        memo[id(self)] = result
        for k, v in self.__dict__.items():
            # Skip GUID.
            if k in ('guid',):
                continue
            setattr(result, k, dcpy(v, memo))
        if result._sdfg is not None:
            result._sdfg.parent_nsdfg_node = result
        return result

    @staticmethod
    def from_json(json_obj, context=None):
        from dace import SDFG  # Avoid import loop

        # We have to load the SDFG first.
        ret = NestedSDFG("nolabel", SDFG('nosdfg'), {}, {})

        dace.serialize.set_properties_from_json(ret, json_obj, context)

        if context and 'sdfg_state' in context:
            ret.sdfg.parent = context['sdfg_state']
        if context and 'sdfg' in context:
            ret.sdfg.parent_sdfg = context['sdfg']

        ret.sdfg.parent_nsdfg_node = ret

        ret.sdfg.update_cfg_list([])

        return ret

    def used_symbols(self, all_symbols: bool) -> Set[str]:
        free_syms = set().union(*(map(str, pystr_to_symbolic(v).free_symbols) for v in self.location.values()))

        keys_to_use = set(self.symbol_mapping.keys())

        # Filter out unused internal symbols from symbol mapping
        if not all_symbols:
            internally_used_symbols = self.sdfg.used_symbols(all_symbols=False)
            keys_to_use &= internally_used_symbols

        free_syms |= set().union(*(map(str,
                                       pystr_to_symbolic(v).free_symbols) for k, v in self.symbol_mapping.items()
                                   if k in keys_to_use))

        return free_syms

    @property
    def free_symbols(self) -> Set[str]:
        return self.used_symbols(all_symbols=True)

    def infer_connector_types(self, sdfg, state):
        # Avoid import loop
        from dace.sdfg.infer_types import infer_connector_types, infer_aliasing

        # Propagate aliasing information into SDFG
        infer_aliasing(self, sdfg, state)

        # Infer internal connector types
        infer_connector_types(self.sdfg)

    def __str__(self):
        if not self.label:
            return "SDFG"
        else:
            return self.label

    def validate(self, sdfg, state, references: Optional[Set[int]] = None, **context: bool):
        if not dtypes.validate_name(self.label):
            raise NameError('Invalid nested SDFG name "%s"' % self.label)
        for in_conn in self.in_connectors:
            if not dtypes.validate_name(in_conn):
                raise NameError('Invalid input connector "%s"' % in_conn)
        for out_conn in self.out_connectors:
            if not dtypes.validate_name(out_conn):
                raise NameError('Invalid output connector "%s"' % out_conn)
        if self.sdfg.parent_nsdfg_node is not self:
            raise ValueError('Parent nested SDFG node not properly set')
        if self.sdfg.parent is not state:
            raise ValueError('Parent state not properly set for nested SDFG node')
        if self.sdfg.parent_sdfg is not sdfg:
            raise ValueError('Parent SDFG not properly set for nested SDFG node')

        connectors = self.in_connectors.keys() | self.out_connectors.keys()
        for conn in connectors:
            if conn not in self.sdfg.arrays:
                raise NameError(
                    f'Connector "{conn}" was given but is not a registered data descriptor in the nested SDFG. '
                    'Example: parameter passed to a function without a matching array within it.')
        for dname, desc in self.sdfg.arrays.items():
            if not desc.transient and dname not in connectors:
                raise NameError('Data descriptor "%s" not found in nested SDFG connectors' % dname)
            if dname in connectors and desc.transient:
                raise NameError('"%s" is a connector but its corresponding array is transient' % dname)

        # Validate inout connectors
        from dace.sdfg import utils  # Avoids circular import
        inout_connectors = self.in_connectors.keys() & self.out_connectors.keys()
        for conn in inout_connectors:
            inputs = set()
            outputs = set()
            for edge in state.in_edges_by_connector(self, conn):
                src = utils.get_global_memlet_path_src(sdfg, state, edge)
                if isinstance(src, AccessNode):
                    inputs.add(src.data)
            for edge in state.out_edges_by_connector(self, conn):
                dst = utils.get_global_memlet_path_dst(sdfg, state, edge)
                if isinstance(dst, AccessNode):
                    outputs.add(dst.data)
            if len(inputs - outputs) > 0:
                raise ValueError(f"Inout connector {conn} is connected to different input ({inputs}) and "
                                 f"output ({outputs}) arrays")

        # Validate undefined symbols
        symbols = set(k for k in self.sdfg.free_symbols if k not in connectors)
        missing_symbols = [s for s in symbols if s not in self.symbol_mapping]
        if missing_symbols:
            raise ValueError('Missing symbols on nested SDFG: %s' % (missing_symbols))
        extra_symbols = self.symbol_mapping.keys() - symbols
        if len(extra_symbols) > 0:
            # TODO: Elevate to an error?
            warnings.warn(f"{self.label} maps to unused symbol(s): {extra_symbols}")

        # Recursively validate nested SDFG
        self.sdfg.validate(references, **context)


# ------------------------------------------------------------------------------


# Scope entry class
class EntryNode(Node):
    """ A type of node that opens a scope (e.g., Map or Consume). """

    def validate(self, sdfg, state):
        self.map.validate(sdfg, state, self)


# ------------------------------------------------------------------------------


# Scope exit class
class ExitNode(Node):
    """ A type of node that closes a scope (e.g., Map or Consume). """

    def validate(self, sdfg, state):
        self.map.validate(sdfg, state, self)


# ------------------------------------------------------------------------------


@dace.serialize.serializable
class MapEntry(EntryNode):
    """ Node that opens a Map scope.

        :see: Map
    """

    def __init__(self, map: 'Map', dynamic_inputs=None):
        super(MapEntry, self).__init__(dynamic_inputs or set())
        if map is None:
            raise ValueError("Map for MapEntry can not be None.")
        self._map = map

    @staticmethod
    def map_type():
        return Map

    @classmethod
    def from_json(cls, json_obj, context=None):
        m = cls.map_type()("", [], [])
        ret = cls(map=m)

        try:
            # Connection of the scope nodes
            try:
                nid = int(json_obj['scope_exit'])
            except KeyError:
                # Backwards compatibility
                nid = int(json_obj['scope_exits'][0])
            except TypeError:
                nid = None

            if nid is not None:
                exit_node = context['sdfg_state'].node(nid)
                exit_node.map = m
        except graph.NodeNotFoundError:  # Exit node has a higher node ID
            # Connection of the scope nodes handled in MapExit
            pass

        dace.serialize.set_properties_from_json(ret, json_obj, context=context)
        return ret

    @property
    def map(self):
        return self._map

    @map.setter
    def map(self, val):
        self._map = val

    def __str__(self):
        return str(self.map)

    @property
    def free_symbols(self) -> Set[str]:
        dyn_inputs = set(c for c in self.in_connectors if not c.startswith('IN_'))
        return set(k for k in self._map.range.free_symbols if k not in dyn_inputs)

    def new_symbols(self, sdfg, state, symbols) -> Dict[str, dtypes.typeclass]:
        from dace.codegen.tools.type_inference import infer_expr_type

        result = {}
        # Add map params
        for p, rng in zip(self._map.params, self._map.range):
            result[p] = dtypes.result_type_of(infer_expr_type(rng[0], symbols), infer_expr_type(rng[1], symbols))

        # Add dynamic inputs
        dyn_inputs = set(c for c in self.in_connectors if not c.startswith('IN_'))

        # Try to get connector type from connector
        for e in state.in_edges(self):
            if e.dst_conn in dyn_inputs:
                result[e.dst_conn] = (self.in_connectors[e.dst_conn] or sdfg.arrays[e.data.data].dtype)

        return result


@dace.serialize.serializable
class MapExit(ExitNode):
    """ Node that closes a Map scope.

        :see: Map
    """

    def __init__(self, map: 'Map'):
        super(MapExit, self).__init__()
        if map is None:
            raise ValueError("Map for MapExit can not be None.")
        self._map = map

    @staticmethod
    def map_type():
        return Map

    @classmethod
    def from_json(cls, json_obj, context=None):
        try:
            # Set map reference to map entry
            entry_node = context['sdfg_state'].node(int(json_obj['scope_entry']))

            ret = cls(map=entry_node.map)
        except (IndexError, TypeError, graph.NodeNotFoundError):
            # Entry node has a higher ID than exit node
            # Connection of the scope nodes handled in MapEntry
            ret = cls(cls.map_type()('_', [], []))

        dace.serialize.set_properties_from_json(ret, json_obj, context=context)

        return ret

    @property
    def map(self):
        return self._map

    @map.setter
    def map(self, val):
        self._map = val

    @property
    def schedule(self):
        return self._map.schedule

    @schedule.setter
    def schedule(self, val):
        self._map.schedule = val

    @property
    def label(self):
        return self._map.label

    def __str__(self):
        return str(self.map)


@make_properties
class Map(object):
    """ A Map is a two-node representation of parametric graphs, containing
        an integer set by which the contents (nodes dominated by an entry
        node and post-dominated by an exit node) are replicated.

        Maps contain a `schedule` property, which specifies how the scope
        should be scheduled (execution order). Code generators can use the
        schedule property to generate appropriate code, e.g., GPU kernels.
    """

    # List of (editable) properties
    label = Property(dtype=str, desc="Label of the map")
    params = ListProperty(element_type=str, desc="Mapped parameters")
    range = RangeProperty(desc="Ranges of map parameters", default=sbs.Range([]))
    schedule = EnumProperty(dtype=dtypes.ScheduleType, desc="Map schedule", default=dtypes.ScheduleType.Default)
    unroll = Property(dtype=bool, desc="Map unrolling")
    unroll_factor = Property(dtype=int, allow_none=True, default=0,
                             desc="How much iterations should be unrolled."
                             " To prevent unrolling, set this value to 1.")
    collapse = Property(dtype=int, default=1, desc="How many dimensions to collapse into the parallel range")
    debuginfo = DebugInfoProperty()
    is_collapsed = Property(dtype=bool, desc="Show this node/scope/state as collapsed", default=False)

    instrument = EnumProperty(dtype=dtypes.InstrumentationType,
                              desc="Measure execution statistics with given method",
                              default=dtypes.InstrumentationType.No_Instrumentation)

    omp_num_threads = Property(dtype=int,
                               default=0,
                               desc="Number of OpenMP threads executing the Map",
                               optional=True,
                               optional_condition=lambda m: m.schedule in
                               (dtypes.ScheduleType.CPU_Multicore, dtypes.ScheduleType.CPU_Persistent))
    omp_schedule = EnumProperty(dtype=dtypes.OMPScheduleType,
                                default=dtypes.OMPScheduleType.Default,
                                desc="OpenMP schedule {static, dynamic, guided}",
                                optional=True,
                                optional_condition=lambda m: m.schedule in
                                (dtypes.ScheduleType.CPU_Multicore, dtypes.ScheduleType.CPU_Persistent))
    omp_chunk_size = Property(dtype=int,
                              default=0,
                              desc="OpenMP schedule chunk size",
                              optional=True,
                              optional_condition=lambda m: m.schedule in
                              (dtypes.ScheduleType.CPU_Multicore, dtypes.ScheduleType.CPU_Persistent))

    gpu_block_size = ListProperty(element_type=int,
                                  default=None,
                                  allow_none=True,
                                  desc="GPU kernel block size",
                                  optional=True,
                                  optional_condition=lambda m: m.schedule in dtypes.GPU_SCHEDULES)

    gpu_launch_bounds = Property(dtype=str,
                                 default="0",
                                 desc="GPU kernel launch bounds. A value of -1 disables the statement, 0 (default) "
                                 "enables the statement if block size is not symbolic, and any other value "
                                 "(including tuples) sets it explicitly.",
                                 optional=True,
                                 optional_condition=lambda m: m.schedule in dtypes.GPU_SCHEDULES)

<<<<<<< HEAD
    gpu_syncthreads = Property(dtype=bool, desc="Add syncthreads if it is a ThreadBlock schedules map", default=True)
    gpu_force_syncthreads = Property(dtype=bool, desc="Add syncthreads after the map no matter what", default=False)

=======
    gpu_force_syncthreads = Property(dtype=bool, desc="Force a call to the __syncthreads for the map", default=False)
>>>>>>> e8c134a4

    def __init__(self,
                 label,
                 params,
                 ndrange,
                 schedule=dtypes.ScheduleType.Default,
                 unroll=False,
                 collapse=1,
                 fence_instrumentation=False,
                 debuginfo=None):
        super(Map, self).__init__()

        # Assign properties
        self.label = label
        self.schedule = schedule
        self.unroll = unroll
        self.collapse = 1
        self.params = params
        self.range = ndrange
        self.debuginfo = debuginfo
        self._fence_instrumentation = fence_instrumentation

    def __str__(self):
        return self.label + "[" + ", ".join(
            ["{}={}".format(i, r)
             for i, r in zip(self._params, [sbs.Range.dim_to_string(d) for d in self._range])]) + "]"

    def __repr__(self):
        return type(self).__name__ + ' (' + self.__str__() + ')'

    def validate(self, sdfg, state, node):
        if not dtypes.validate_name(self.label):
            raise NameError('Invalid map name "%s"' % self.label)

    def get_param_num(self):
        """ Returns the number of map dimension parameters/symbols. """
        return len(self.params)


# Indirect Map properties to MapEntry and MapExit
MapEntry = indirect_properties(Map, lambda obj: obj.map)(MapEntry)

# ------------------------------------------------------------------------------


@dace.serialize.serializable
class ConsumeEntry(EntryNode):
    """ Node that opens a Consume scope.

        :see: Consume
    """

    def __init__(self, consume: 'Consume', dynamic_inputs=None):
        super(ConsumeEntry, self).__init__(dynamic_inputs or set())
        if consume is None:
            raise ValueError("Consume for ConsumeEntry can not be None.")
        self._consume = consume
        self.add_in_connector('IN_stream')
        self.add_out_connector('OUT_stream')

    @staticmethod
    def from_json(json_obj, context=None):
        c = Consume("", ['i', 1], None)
        ret = ConsumeEntry(consume=c)

        try:
            # Set map reference to map exit
            try:
                nid = int(json_obj['scope_exit'])
            except KeyError:
                # Backwards compatibility
                nid = int(json_obj['scope_exits'][0])
            except TypeError:
                nid = None

            if nid is not None:
                exit_node = context['sdfg_state'].node(nid)
                exit_node.consume = c
        except graph.NodeNotFoundError:  # Exit node has a higher node ID
            # Connection of the scope nodes handled in ConsumeExit
            pass

        dace.serialize.set_properties_from_json(ret, json_obj, context=context)
        return ret

    @property
    def map(self):
        return self._consume.as_map()

    @property
    def consume(self):
        return self._consume

    @consume.setter
    def consume(self, val):
        self._consume = val

    def __str__(self):
        return str(self.consume)

    @property
    def free_symbols(self) -> Set[str]:
        dyn_inputs = set(c for c in self.in_connectors if not c.startswith('IN_'))
        result = set(self._consume.num_pes.free_symbols)
        if self._consume.condition is not None:
            result |= set(self._consume.condition.get_free_symbols())
        return result - dyn_inputs

    def new_symbols(self, sdfg, state, symbols) -> Dict[str, dtypes.typeclass]:
        from dace.codegen.tools.type_inference import infer_expr_type

        result = {}
        # Add PE index
        result[self._consume.pe_index] = infer_expr_type(self._consume.num_pes, symbols)

        # Add dynamic inputs
        dyn_inputs = set(c for c in self.in_connectors if not c.startswith('IN_'))

        # Try to get connector type from connector
        for e in state.in_edges(self):
            if e.dst_conn in dyn_inputs:
                result[e.dst_conn] = (self.in_connectors[e.dst_conn] or sdfg.arrays[e.data.data].dtype)

        return result


@dace.serialize.serializable
class ConsumeExit(ExitNode):
    """ Node that closes a Consume scope.

        :see: Consume
    """

    def __init__(self, consume: 'Consume'):
        super(ConsumeExit, self).__init__()
        if consume is None:
            raise ValueError("Consume for ConsumeExit can not be None.")
        self._consume = consume

    @staticmethod
    def from_json(json_obj, context=None):
        try:
            # Set consume reference to entry node
            entry_node = context['sdfg_state'].node(int(json_obj['scope_entry']))
            ret = ConsumeExit(consume=entry_node.consume)
        except (IndexError, TypeError, graph.NodeNotFoundError):
            # Entry node has a higher ID than exit node
            # Connection of the scope nodes handled in ConsumeEntry
            ret = ConsumeExit(Consume("", ['i', 1], None))

        dace.serialize.set_properties_from_json(ret, json_obj, context=context)
        return ret

    @property
    def map(self):
        return self._consume.as_map()

    @property
    def consume(self):
        return self._consume

    @consume.setter
    def consume(self, val):
        self._consume = val

    @property
    def schedule(self):
        return self._consume.schedule

    @schedule.setter
    def schedule(self, val):
        self._consume.schedule = val

    @property
    def label(self):
        return self._consume.label

    def __str__(self):
        return str(self.consume)


@make_properties
class Consume(object):
    """ Consume is a scope, like `Map`, that is a part of the parametric
        graph extension of the SDFG. It creates a producer-consumer
        relationship between the input stream and the scope subgraph. The
        subgraph is scheduled to a given number of processing elements
        for processing, and they will try to pop elements from the input
        stream until a given quiescence condition is reached. """

    # Properties
    label = Property(dtype=str, desc="Name of the consume node")
    pe_index = Property(dtype=str, desc="Processing element identifier")
    num_pes = SymbolicProperty(desc="Number of processing elements", default=1)
    condition = CodeProperty(desc="Quiescence condition", allow_none=True, default=None)
    schedule = EnumProperty(dtype=dtypes.ScheduleType, desc="Consume schedule", default=dtypes.ScheduleType.Default)
    chunksize = Property(dtype=int, desc="Maximal size of elements to consume at a time", default=1)
    debuginfo = DebugInfoProperty()
    is_collapsed = Property(dtype=bool, desc="Show this node/scope/state as collapsed", default=False)

    instrument = EnumProperty(dtype=dtypes.InstrumentationType,
                              desc="Measure execution statistics with given method",
                              default=dtypes.InstrumentationType.No_Instrumentation)

    def as_map(self):
        """ Compatibility function that allows to view the consume as a map,
            mainly in memlet propagation. """
        return Map(self.label, [self.pe_index], sbs.Range([(0, self.num_pes - 1, 1)]), self.schedule)

    def __init__(self, label, pe_tuple, condition, schedule=dtypes.ScheduleType.Default, chunksize=1, debuginfo=None):
        super(Consume, self).__init__()

        # Properties
        self.label = label
        self.pe_index, self.num_pes = pe_tuple
        self.condition = condition
        self.schedule = schedule
        self.chunksize = chunksize
        self.debuginfo = debuginfo

    def __str__(self):
        if self.condition is not None:
            return ("%s [%s=0:%s], Condition: %s" %
                    (self._label, self.pe_index, self.num_pes, CodeProperty.to_string(self.condition)))
        else:
            return ("%s [%s=0:%s]" % (self._label, self.pe_index, self.num_pes))

    def validate(self, sdfg, state, node):
        if not dtypes.validate_name(self.label):
            raise NameError('Invalid consume name "%s"' % self.label)

    def get_param_num(self):
        """ Returns the number of consume dimension parameters/symbols. """
        return 1


# Redirect Consume properties to ConsumeEntry and ConsumeExit
ConsumeEntry = indirect_properties(Consume, lambda obj: obj.consume)(ConsumeEntry)

# ------------------------------------------------------------------------------


@dace.serialize.serializable
class PipelineEntry(MapEntry):

    @staticmethod
    def map_type():
        return PipelineScope

    @property
    def pipeline(self):
        return self._map

    @pipeline.setter
    def pipeline(self, val):
        self._map = val

    def new_symbols(self, sdfg, state, symbols) -> Dict[str, dtypes.typeclass]:
        result = super().new_symbols(sdfg, state, symbols)
        for param in self.map.params:
            result[param] = dtypes.int64  # Overwrite params from Map
        for param in self.pipeline.additional_iterators:
            result[param] = dtypes.int64
        result[self.pipeline.iterator_str()] = dtypes.int64
        try:
            result[self.pipeline.init_condition()] = dtypes.bool
        except ValueError:
            pass  # Overlaps
        try:
            result[self.pipeline.drain_condition()] = dtypes.bool
        except ValueError:
            pass  # Overlaps
        return result


@dace.serialize.serializable
class PipelineExit(MapExit):

    @staticmethod
    def map_type():
        return PipelineScope

    @property
    def pipeline(self):
        return self._map

    @pipeline.setter
    def pipeline(self, val):
        self._map = val


@make_properties
class PipelineScope(Map):
    """ This a convenience-subclass of Map that allows easier implementation of
        loop nests (using regular Map indices) that need a constant-sized
        initialization and drain phase (e.g., N*M + c iterations), which would
        otherwise need a flattened one-dimensional map.
    """
    init_size = SymbolicProperty(default=0, desc="Number of initialization iterations.")
    init_overlap = Property(dtype=bool,
                            default=True,
                            desc="Whether to increment regular map indices during initialization.")
    drain_size = SymbolicProperty(default=1, desc="Number of drain iterations.")
    drain_overlap = Property(dtype=bool,
                             default=True,
                             desc="Whether to increment regular map indices during pipeline drain.")
    additional_iterators = Property(dtype=dict, desc="Additional iterators, managed by the user inside the scope.")

    def __init__(self,
                 *args,
                 init_size=0,
                 init_overlap=False,
                 drain_size=0,
                 drain_overlap=False,
                 additional_iterators={},
                 **kwargs):
        super(PipelineScope, self).__init__(*args, **kwargs)
        self.init_size = init_size
        self.init_overlap = init_overlap
        self.drain_size = drain_size
        self.drain_overlap = drain_overlap
        self.additional_iterators = additional_iterators

    def iterator_str(self):
        return "__" + "".join(self.params)

    def loop_bound_str(self):
        from dace.codegen.common import sym2cpp
        bound = 1
        for begin, end, step in self.range:
            bound *= (step + end - begin) // step
        # Add init and drain phases when relevant
        add_str = (" + " + sym2cpp(self.init_size) if self.init_size != 0 and not self.init_overlap else "")
        add_str += (" + " + sym2cpp(self.drain_size) if self.drain_size != 0 and not self.drain_overlap else "")
        return sym2cpp(bound) + add_str

    def init_condition(self):
        """Variable that can be checked to see if pipeline is currently in
           initialization phase."""
        if self.init_size == 0:
            raise ValueError("No init condition exists for " + self.label)
        return self.iterator_str() + "_init"

    def drain_condition(self):
        """Variable that can be checked to see if pipeline is currently in
           draining phase."""
        if self.drain_size == 0:
            raise ValueError("No drain condition exists for " + self.label)
        return self.iterator_str() + "_drain"


PipelineEntry = indirect_properties(PipelineScope, lambda obj: obj.map)(PipelineEntry)

# ------------------------------------------------------------------------------


# Based on https://stackoverflow.com/a/2020083/6489142
def full_class_path(cls_or_obj: Union[type, object]):
    if isinstance(cls_or_obj, type):
        cls = cls_or_obj
    else:
        cls = type(cls_or_obj)
    module = cls.__module__
    if module is None or module == str.__class__.__module__:
        return cls.__name__  # Avoid reporting __builtin__
    else:
        return module + '.' + cls.__name__


@make_properties
class LibraryNode(CodeNode):

    name = Property(dtype=str, desc="Name of node")
    implementation = LibraryImplementationProperty(dtype=str,
                                                   allow_none=True,
                                                   desc=("Which implementation this library node will expand into."
                                                         "Must match a key in the list of possible implementations."))
    schedule = EnumProperty(dtype=dtypes.ScheduleType,
                            desc="If set, determines the default device mapping of "
                            "the node upon expansion, if expanded to a nested SDFG.",
                            default=dtypes.ScheduleType.Default)
    debuginfo = DebugInfoProperty()

    def __init__(self, name, *args, schedule=None, **kwargs):
        super().__init__(*args, **kwargs)
        self.name = name
        self.label = name
        self.schedule = schedule or dtypes.ScheduleType.Default

    # Overrides subclasses to return LibraryNode as their JSON type
    @property
    def __jsontype__(self):
        return 'LibraryNode'

    @property
    def has_side_effects(self) -> bool:
        """
        Returns True if this library node has other side effects (e.g., calling stateful libraries, communicating)
        when expanded.
        This method is meant to be extended by subclasses.
        """
        return False

    def to_json(self, parent):
        jsonobj = super().to_json(parent)
        jsonobj['classpath'] = full_class_path(self)
        return jsonobj

    @classmethod
    def from_json(cls, json_obj, context=None):
        if cls == LibraryNode:
            clazz = pydoc.locate(json_obj['classpath'])
            if clazz is None:
                warnings.warn(f'Could not find class "{json_obj["classpath"]}" while deserializing. Falling back '
                              'to UnregisteredLibraryNode.')
                return UnregisteredLibraryNode.from_json(json_obj, context)
            return clazz.from_json(json_obj, context)
        else:  # Subclasses are actual library nodes
            # Initialize library node without calling constructor
            ret = cls.__new__(cls)
            dace.serialize.set_properties_from_json(ret, json_obj, context=context)
            return ret

    def expand(self, sdfg, state, *args, **kwargs) -> str:
        """ Create and perform the expansion transformation for this library
            node.

            :return: the name of the expanded implementation
        """
        from dace.transformation.transformation import ExpandTransformation  # Avoid import loop

        implementation = self.implementation
        library_name = getattr(type(self), '_dace_library_name', '')
        try:
            if library_name:
                config_implementation = Config.get("library", library_name, "default_implementation")
            else:
                config_implementation = None
        except KeyError:
            # Non-standard libraries are not defined in the config schema, and
            # thus might not exist in the config.
            config_implementation = None
        if config_implementation is not None:
            try:
                config_override = Config.get("library", library_name, "override")
                if config_override and implementation in self.implementations:
                    if implementation is not None:
                        warnings.warn("Overriding explicitly specified "
                                      "implementation {} for {} with {}.".format(implementation, self.label,
                                                                                 config_implementation))
                    implementation = config_implementation
            except KeyError:
                config_override = False
        # If not explicitly set, try the node default
        if implementation is None:
            implementation = type(self).default_implementation
            # If no node default, try library default
            if implementation is None:
                import dace.library  # Avoid cyclic dependency
                lib = dace.library._DACE_REGISTERED_LIBRARIES[type(self)._dace_library_name]
                implementation = lib.default_implementation
                # Try the default specified in the config
                if implementation is None:
                    implementation = config_implementation
                    # Otherwise we don't know how to expand
                    if implementation is None:
                        raise ValueError("No implementation or default implementation specified.")
        if implementation not in self.implementations.keys():
            raise KeyError("Unknown implementation for node {}: {}".format(type(self).__name__, implementation))
        transformation_type = type(self).implementations[implementation]
        cfg_id = sdfg.cfg_id
        state_id = sdfg.nodes().index(state)
        subgraph = {transformation_type._match_node: state.node_id(self)}
        transformation: ExpandTransformation = transformation_type()
        transformation.setup_match(sdfg, cfg_id, state_id, subgraph, 0)
        if not transformation.can_be_applied(state, 0, sdfg):
            raise RuntimeError("Library node expansion applicability check failed.")
        sdfg.append_transformation(transformation)
        transformation.apply(state, sdfg, *args, **kwargs)
        return implementation

    @classmethod
    def register_implementation(cls, name, transformation_type):
        """Register an implementation to belong to this library node type."""
        cls.implementations[name] = transformation_type
        transformation_type._match_node = cls

    @property
    def free_symbols(self) -> Set[str]:
        fsyms = super(LibraryNode, self).free_symbols
        for p, v in self.properties():
            if isinstance(p, SymbolicProperty) and issymbolic(v):
                fsyms.update((str(s) for s in v.free_symbols))
        return fsyms


class UnregisteredLibraryNode(LibraryNode):

    original_json = {}

    def __init__(self, json_obj={}, label=None):
        self.original_json = json_obj
        super().__init__(label)

    def to_json(self, parent):
        jsonobj = dcpy(self.original_json)
        curjson = super().to_json(parent)

        # Start with original json, then update the modified parts
        for pname, prop in curjson.items():
            if isinstance(prop, dict):  # Dictionary property update (e.g., attributes)
                jsonobj[pname].update(curjson[pname])
            else:  # Direct property update
                jsonobj[pname] = curjson[pname]

        return jsonobj

    @classmethod
    def from_json(cls, json_obj, context=None):
        ret = cls(json_obj=json_obj, label=json_obj['attributes']['name'])
        dace.serialize.set_properties_from_json(ret, json_obj, context=context)
        return ret

    def expand(self, sdfg, state, *args, **kwargs):
        raise TypeError(f'Cannot expand unregistered library node "{self.name}"')<|MERGE_RESOLUTION|>--- conflicted
+++ resolved
@@ -925,13 +925,7 @@
                                  optional=True,
                                  optional_condition=lambda m: m.schedule in dtypes.GPU_SCHEDULES)
 
-<<<<<<< HEAD
-    gpu_syncthreads = Property(dtype=bool, desc="Add syncthreads if it is a ThreadBlock schedules map", default=True)
-    gpu_force_syncthreads = Property(dtype=bool, desc="Add syncthreads after the map no matter what", default=False)
-
-=======
     gpu_force_syncthreads = Property(dtype=bool, desc="Force a call to the __syncthreads for the map", default=False)
->>>>>>> e8c134a4
 
     def __init__(self,
                  label,
