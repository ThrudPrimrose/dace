# Copyright 2019-2022 ETH Zurich and the DaCe authors. All rights reserved.
""" Various utility functions to create, traverse, and modify SDFGs. """

import collections
import copy
import os
import warnings
import networkx as nx
import time

import dace.sdfg.nodes
from dace.codegen import compiled_sdfg as csdfg
from dace.sdfg.graph import MultiConnectorEdge
from dace.sdfg.sdfg import SDFG
from dace.sdfg.nodes import Node, NestedSDFG
from dace.sdfg.state import ConditionalBlock, SDFGState, StateSubgraphView, LoopRegion, ControlFlowRegion
from dace.sdfg.scope import ScopeSubgraphView
from dace.sdfg import nodes as nd, graph as gr, propagation
from dace import config, data as dt, dtypes, memlet as mm, subsets as sbs
from dace.cli.progress import optional_progressbar
from typing import Any, Callable, Dict, Generator, List, Optional, Set, Sequence, Tuple, Union


def node_path_graph(*args) -> gr.OrderedDiGraph:
    """
    Generates a path graph passing through the input nodes.

    The function generates a graph using as nodes the input arguments.
    Subsequently, it creates a path passing through all the nodes, in
    the same order as they were given in the function input.

    :param args: Variable number of nodes or a list of nodes.
    :return: A directed graph based on the input arguments.
    """

    # 1. Create new networkx directed graph.
    path = gr.OrderedDiGraph()
    # 2. Place input nodes in a list.
    if len(args) == 1 and isinstance(args[0], list):
        # Input is a single list of nodes.
        input_nodes = args[0]
    else:
        # Input is a variable number of nodes.
        input_nodes = list(args)
    # 3. Add nodes to the graph.
    path.add_nodes_from(input_nodes)
    # 4. Add path edges to the graph.
    for i in range(len(input_nodes) - 1):
        path.add_edge(input_nodes[i], input_nodes[i + 1], None)
    # 5. Return the graph.
    return path


def depth_limited_search(source, depth):
    """ Return best node and its value using a limited-depth Search (depth-limited DFS). """
    value = source.evaluate()
    if depth == 0:
        return source, value

    candidate = source
    candidate_value = value

    # Node, depth, children generator
    stack = [(source, 0, source.children_iter())]
    while stack:
        node, cur_depth, children = stack[-1]
        try:
            child = next(children)
            child_val = child.evaluate()
            # Check for best candidate
            if child_val > candidate_value:
                candidate = child
                candidate_value = child_val

            if cur_depth < depth - 1:
                stack.append((child, cur_depth + 1, child.children_iter()))
        except StopIteration:
            stack.pop()

    # Return maximal candidate
    return candidate, candidate_value


def depth_limited_dfs_iter(source, depth):
    """ Produce nodes in a Depth-Limited DFS. """
    if depth == 0:
        yield source
        return

    # Node, depth, children generator
    stack = [(source, 0, source.children_iter())]
    while stack:
        node, cur_depth, children = stack[-1]
        try:
            child = next(children)
            yield child

            if cur_depth < depth - 1:
                stack.append((child, cur_depth + 1, child.children_iter()))
        except StopIteration:
            stack.pop()


def dfs_topological_sort(G, sources=None, condition=None, reverse=False):
    """
    Produce nodes in a depth-first topological ordering.

    The function produces nodes in a depth-first topological ordering
    (DFS to make sure maps are visited properly), with the condition
    that each node visited had all its predecessors visited. Applies
    for DAGs only, but works on any directed graph.

    :param G: An input DiGraph (assumed acyclic).
    :param sources: (optional) node or list of nodes that
                    specify starting point(s) for depth-first search and return
                    edges in the component reachable from source.
    :param reverse: If True, traverses the graph backwards from the sources.
    :return: A generator of nodes in the lastvisit depth-first-search.

    :note: Based on http://www.ics.uci.edu/~eppstein/PADS/DFS.py by D. Eppstein, July 2004.

    :note: If a source is not specified then a source is chosen arbitrarily and
           repeatedly until all components in the graph are searched.
    """
    if reverse:
        source_nodes = 'sink_nodes'
        predecessors = G.successors
        neighbors = G.predecessors
    else:
        source_nodes = 'source_nodes'
        predecessors = G.predecessors
        neighbors = G.successors

    if sources is None:
        # produce edges for all components
        src_nodes = getattr(G, source_nodes, lambda: G)
        nodes = list(src_nodes())
        if len(nodes) == 0:
            nodes = G
    else:
        # produce edges for components with source
        try:
            nodes = iter(sources)
        except TypeError:
            nodes = [sources]

    visited = set()
    for start in nodes:
        if start in visited:
            continue
        yield start
        visited.add(start)
        stack = [(start, iter(neighbors(start)))]
        while stack:
            parent, children = stack[-1]
            try:
                child = next(children)
                if child not in visited:
                    # Make sure that all predecessors have been visited
                    skip = False
                    for pred in predecessors(child):
                        if pred not in visited:
                            skip = True
                            break
                    if skip:
                        continue

                    visited.add(child)
                    if condition is None or condition(parent, child):
                        yield child
                        stack.append((child, iter(neighbors(child))))
            except StopIteration:
                stack.pop()


class StopTraversal(Exception):
    """
    Special exception that stops DFS conditional traversal beyond the current node. 
    
    :see: dfs_conditional
    """
    pass


def dfs_conditional(G, sources=None, condition=None, reverse=False, yield_parent=False):
    """
    Produce nodes in a depth-first ordering with an optional condition to stop traversal.
    If ``StopTraversal`` is raised during iteration, the outgoing edges of the current node
    will not be traversed.
    
    :param G: An input DiGraph (may have cycles).
    :param sources: (optional) node or list of nodes that
                    specify starting point(s) for depth-first search and return
                    edges in the component reachable from source. If None, traverses from
                    every node in the graph.
    :param condition: (optional) a callback that receives the traversed parent and child.
                      Called before each child node is traversed.
                      If it returns True, traversal proceeds normally. If False, the child
                      and reachable nodes are not traversed.
    :param reverse: If True, traverses the graph backwards from the sources.
    :param yield_parent: If True, yields a 2-tuple of (parent, child)
    :return: A generator of edges in the lastvisit depth-first-search.

    :note: Based on http://www.ics.uci.edu/~eppstein/PADS/DFS.py by D. Eppstein, July 2004.

    :note: If a source is not specified then a source is chosen arbitrarily and
           repeatedly until all components in the graph are searched.
    """
    if reverse:
        successors = G.predecessors
    else:
        successors = G.successors

    if sources is None:
        # produce edges for all components
        nodes = G
    else:
        # produce edges for components with source
        try:
            nodes = iter(sources)
        except TypeError:
            nodes = [sources]

    visited = set()
    for start in nodes:
        if start in visited:
            continue
        try:
            if yield_parent:
                yield None, start
            else:
                yield start
        except StopTraversal:
            return
        visited.add(start)
        stack = [(start, iter(successors(start)))]
        while stack:
            parent, children = stack[-1]
            try:
                child = next(children)
                if child not in visited:
                    visited.add(child)
                    if condition is None or condition(parent, child):
                        try:
                            if yield_parent:
                                yield parent, child
                            else:
                                yield child
                            stack.append((child, iter(successors(child))))
                        except StopTraversal:
                            pass
            except StopIteration:
                stack.pop()


def scope_aware_topological_sort(G: SDFGState,
                                 sources: Optional[Sequence[Node]] = None,
                                 condition: Optional[Callable[[Node, Node], bool]] = None,
                                 reverse: bool = False,
                                 visited: Optional[Set[Node]] = None):
    """
    Traverses an SDFG state in topological order, yielding one node at a time, with the requirement that every scope
    (e.g., map) is traversed continuously. This means that the sort will start on the outer nodes, and as it
    encounters an entry node it will traverse the scope completely, without skipping out of it,
    until all nodes in the scope (and sub-scopes) have been visited.

    :param G: The state to traverse.
    :param sources: An optional sequence of nodes to start traversal from. If not given, all source
                    (or sink) nodes will be used.
    :param condition: An optional callable that receives (current node, child node), and upon returning
                      False, will stop traversal of the child node and its descendants.
    :param reverse: If True, the graph will be traversed in reverse order (entering scopes via their exit node)
    :param visited: An optional set that will be filled with the visited nodes.
    """
    if reverse:
        source_nodes = 'sink_nodes'
        predecessors = G.successors
        neighbors = G.predecessors
    else:
        source_nodes = 'source_nodes'
        predecessors = G.predecessors
        neighbors = G.successors

    if sources is None:
        # produce edges for all components
        src_nodes = getattr(G, source_nodes, lambda: G)
        nodes = list(src_nodes())
        if len(nodes) == 0:
            nodes = G
    else:
        # produce edges for components with source
        try:
            nodes = iter(sources)
        except TypeError:
            nodes = [sources]

    visited = visited if visited is not None else set()
    for start in nodes:
        if start in visited:
            continue
        yield start
        visited.add(start)
        stack = [(start, iter(neighbors(start)))]
        while stack:
            parent, children = stack[-1]
            try:
                child = next(children)
                if child not in visited:
                    # Make sure that all predecessors have been visited
                    skip = False
                    for pred in predecessors(child):
                        if pred not in visited:
                            skip = True
                            break
                    if skip:
                        continue

                    visited.add(child)
                    if ((reverse and isinstance(child, dace.nodes.ExitNode))
                            or (not reverse and isinstance(child, dace.nodes.EntryNode))):
                        if reverse:
                            entry = G.entry_node(child)
                            scope_subgraph = G.scope_subgraph(entry)
                        else:
                            scope_subgraph = G.scope_subgraph(child)
                        yield from scope_aware_topological_sort(scope_subgraph,
                                                                sources=[child],
                                                                condition=condition,
                                                                reverse=reverse,
                                                                visited=visited)
                    if condition is None or condition(parent, child):
                        yield child
                        stack.append((child, iter(neighbors(child))))
            except StopIteration:
                stack.pop()
    return visited


def nodes_in_all_simple_paths(G, source, target, condition: Callable[[Any], bool] = None) -> Set[Any]:
    """
    Returns a set of nodes that appear in any of the paths from ``source``
    to ``targets``. Optionally, a condition can be given to control traversal.
    
    :param G: The graph to traverse.
    :param source: Source node.
    :param targets: 

    :note: This algorithm uses a modified depth-first search, adapted from 
           ``networkx.all_simple_paths``.
    
    :note: The algorithm is written for directed *graphs*. For multigraphs, use
           ``networkx.all_simple_paths``!

    References:
    [1] R. Sedgewick, "Algorithms in C, Part 5: Graph Algorithms", Addison Wesley Professional, 3rd ed., 2001.
    """

    cutoff = len(G) - 1
    result = set()
    visited = dict.fromkeys([source])
    targets = {target}
    stack = [iter(G[source])]
    while stack:
        children = stack[-1]
        child = next(children, None)
        if condition is not None:
            while child is not None and not condition(child):
                child = next(children, None)
        if child is None:
            stack.pop()
            visited.popitem()
        elif len(visited) < cutoff:
            if child in visited:
                continue
            if child is target:
                result.update(list(visited))
                result.add(child)
            visited[child] = None
            if targets - set(visited.keys()):  # expand stack until find all targets
                stack.append(iter(G[child]))
            else:
                visited.popitem()  # maybe other ways to child
        else:  # len(visited) == cutoff:
            for tgt in (targets & (set(children) | {child})) - set(visited.keys()):
                result.update(list(visited))
                result.add(tgt)
            stack.pop()
            visited.popitem()

    return result


def change_edge_dest(graph: gr.OrderedDiGraph, node_a: Union[nd.Node, gr.OrderedMultiDiConnectorGraph],
                     node_b: Union[nd.Node, gr.OrderedMultiDiConnectorGraph]):
    """ Changes the destination of edges from node A to node B.

        The function finds all edges in the graph that have node A as their
        destination. It then creates a new edge for each one found,
        using the same source nodes and data, but node B as the destination.
        Afterwards, it deletes the edges found and inserts the new ones into
        the graph.

        :param graph: The graph upon which the edge transformations will be
                      applied.
        :param node_a: The original destination of the edges.
        :param node_b: The new destination of the edges to be transformed.
    """

    # Create new incoming edges to node B, by copying the incoming edges to
    # node A and setting their destination to node B.
    edges = list(graph.in_edges(node_a))
    for e in edges:
        # Delete the incoming edges to node A from the graph.
        graph.remove_edge(e)
        # Insert the new edges to the graph.
        if isinstance(e, gr.MultiConnectorEdge):
            graph.add_edge(e.src, e.src_conn, node_b, e.dst_conn, e.data)
        else:
            graph.add_edge(e.src, node_b, e.data)


def change_edge_src(graph: gr.OrderedDiGraph, node_a: Union[nd.Node, gr.OrderedMultiDiConnectorGraph],
                    node_b: Union[nd.Node, gr.OrderedMultiDiConnectorGraph]):
    """ Changes the sources of edges from node A to node B.

        The function finds all edges in the graph that have node A as their
        source. It then creates a new edge for each one found, using the same
        destination nodes and data, but node B as the source. Afterwards, it
        deletes the edges
        found and inserts the new ones into the graph.

        :param graph: The graph upon which the edge transformations will be
                      applied.
        :param node_a: The original source of the edges to be transformed.
        :param node_b: The new source of the edges to be transformed.
    """

    # Create new outgoing edges from node B, by copying the outgoing edges from
    # node A and setting their source to node B.
    edges = list(graph.out_edges(node_a))
    for e in edges:
        # Delete the outgoing edges from node A from the graph.
        graph.remove_edge(e)
        # Insert the new edges to the graph.
        if isinstance(e, gr.MultiConnectorEdge):
            graph.add_edge(node_b, e.src_conn, e.dst, e.dst_conn, e.data)
        else:
            graph.add_edge(node_b, e.dst, e.data)


ParamsType = List['dace.symbolic.symbol']
RangesType = List[sbs.Subset]


def merge_maps(
    graph: SDFGState,
    outer_map_entry: nd.MapEntry,
    outer_map_exit: nd.MapExit,
    inner_map_entry: nd.MapEntry,
    inner_map_exit: nd.MapExit,
    param_merge: Callable[[ParamsType, ParamsType], ParamsType] = lambda p1, p2: p1 + p2,
    range_merge: Callable[[RangesType, RangesType], RangesType] = lambda r1, r2: type(r1)(r1.ranges + r2.ranges)
) -> Tuple[nd.MapEntry, nd.MapExit]:
    """ Merges two maps (their entries and exits). It is assumed that the
    operation is valid. """

    outer_map = outer_map_entry.map
    inner_map = inner_map_entry.map

    # Create merged map by inheriting attributes from outer map and using
    # the merge functions for parameters and ranges.
    merged_map = copy.deepcopy(outer_map)
    merged_map.label = outer_map.label
    merged_map.params = param_merge(outer_map.params, inner_map.params)
    merged_map.range = range_merge(outer_map.range, inner_map.range)

    merged_entry = nd.MapEntry(merged_map)
    merged_entry.in_connectors = outer_map_entry.in_connectors
    merged_entry.out_connectors = outer_map_entry.out_connectors

    merged_exit = nd.MapExit(merged_map)
    merged_exit.in_connectors = outer_map_exit.in_connectors
    merged_exit.out_connectors = outer_map_exit.out_connectors

    graph.add_nodes_from([merged_entry, merged_exit])

    # Handle the case of dynamic map inputs in the inner map
    inner_dynamic_map_inputs = dynamic_map_inputs(graph, inner_map_entry)
    for edge in inner_dynamic_map_inputs:
        remove_conn = (len(list(graph.out_edges_by_connector(edge.src, edge.src_conn))) == 1)
        conn_to_remove = edge.src_conn[4:]
        if remove_conn:
            merged_entry.remove_in_connector('IN_' + conn_to_remove)
            merged_entry.remove_out_connector('OUT_' + conn_to_remove)
        merged_entry.add_in_connector(edge.dst_conn, inner_map_entry.in_connectors[edge.dst_conn])
        outer_edge = next(graph.in_edges_by_connector(outer_map_entry, 'IN_' + conn_to_remove))
        graph.add_edge(outer_edge.src, outer_edge.src_conn, merged_entry, edge.dst_conn, outer_edge.data)
        if remove_conn:
            graph.remove_edge(outer_edge)

    # Redirect inner in edges.
    for edge in graph.out_edges(inner_map_entry):
        if edge.src_conn is None:  # Empty memlets
            graph.add_edge(merged_entry, edge.src_conn, edge.dst, edge.dst_conn, edge.data)
            continue

        # Get memlet path and edge
        path = graph.memlet_path(edge)
        ind = path.index(edge)
        # Add an edge directly from the previous source connector to the
        # destination
        graph.add_edge(merged_entry, path[ind - 1].src_conn, edge.dst, edge.dst_conn, edge.data)

    # Redirect inner out edges.
    for edge in graph.in_edges(inner_map_exit):
        if edge.dst_conn is None:  # Empty memlets
            graph.add_edge(edge.src, edge.src_conn, merged_exit, edge.dst_conn, edge.data)
            continue

        # Get memlet path and edge
        path = graph.memlet_path(edge)
        ind = path.index(edge)
        # Add an edge directly from the source to the next destination
        # connector
        graph.add_edge(edge.src, edge.src_conn, merged_exit, path[ind + 1].dst_conn, edge.data)

    # Redirect outer edges.
    change_edge_dest(graph, outer_map_entry, merged_entry)
    change_edge_src(graph, outer_map_exit, merged_exit)

    # Clean-up
    graph.remove_nodes_from([outer_map_entry, outer_map_exit, inner_map_entry, inner_map_exit])

    return merged_entry, merged_exit


def consolidate_edges_scope(state: SDFGState, scope_node: Union[nd.EntryNode, nd.ExitNode]) -> int:
    """
        Union scope-entering memlets relating to the same data node in a scope.
        This effectively reduces the number of connectors and allows more
        transformations to be performed, at the cost of losing the individual
        per-tasklet memlets.

        :param state: The SDFG state in which the scope to consolidate resides.
        :param scope_node: The scope node whose edges will be consolidated.
        :return: Number of edges removed.
    """
    if scope_node is None:
        return 0
    data_to_conn = {}
    consolidated = 0
    if isinstance(scope_node, nd.EntryNode):
        outer_edges = state.in_edges
        inner_edges = state.out_edges
        inner_conn = lambda e: e.src_conn
        remove_outer_connector = scope_node.remove_in_connector
        remove_inner_connector = scope_node.remove_out_connector
        prefix, oprefix = 'IN_', 'OUT_'
    else:
        outer_edges = state.out_edges
        inner_edges = state.in_edges
        inner_conn = lambda e: e.dst_conn
        remove_outer_connector = scope_node.remove_out_connector
        remove_inner_connector = scope_node.remove_in_connector
        prefix, oprefix = 'OUT_', 'IN_'

    edges_by_connector = collections.defaultdict(list)
    connectors_to_remove = set()
    for e in inner_edges(scope_node):
        if e.data.is_empty():
            continue
        conn = inner_conn(e)
        edges_by_connector[conn].append(e)
        if e.data.data not in data_to_conn:
            data_to_conn[e.data.data] = conn
        elif data_to_conn[e.data.data] != conn:  # Need to consolidate
            connectors_to_remove.add(conn)

    for conn in connectors_to_remove:
        e = edges_by_connector[conn][0]
        offset = 3 if conn.startswith('IN_') else (4 if conn.startswith('OUT_') else len(oprefix))
        # Outer side of the scope - remove edge and union subsets
        target_conn = prefix + data_to_conn[e.data.data][offset:]
        conn_to_remove = prefix + conn[offset:]
        remove_outer_connector(conn_to_remove)
        if isinstance(scope_node, nd.EntryNode):
            out_edges = [ed for ed in outer_edges(scope_node) if ed.dst_conn == target_conn]
            edges_to_remove = [ed for ed in outer_edges(scope_node) if ed.dst_conn == conn_to_remove]
        else:
            out_edges = [ed for ed in outer_edges(scope_node) if ed.src_conn == target_conn]
            edges_to_remove = [ed for ed in outer_edges(scope_node) if ed.src_conn == conn_to_remove]
        assert len(edges_to_remove) == 1 and len(out_edges) == 1
        edge_to_remove = edges_to_remove[0]
        out_edge = out_edges[0]
        out_edge.data.subset = sbs.union(out_edge.data.subset, edge_to_remove.data.subset)

        # Check if dangling connectors have been created and remove them,
        # as well as their parent edges
        remove_edge_and_dangling_path(state, edge_to_remove)

        consolidated += 1
        # Inner side of the scope - remove and reconnect
        if isinstance(scope_node, nd.EntryNode):
            remove_inner_connector(e.src_conn)
            for e in edges_by_connector[conn]:
                e._src_conn = data_to_conn[e.data.data]
        else:
            remove_inner_connector(e.dst_conn)
            for e in edges_by_connector[conn]:
                e._dst_conn = data_to_conn[e.data.data]

    return consolidated


def remove_edge_and_dangling_path(state: SDFGState, edge: MultiConnectorEdge):
    """
    Removes an edge and all of its parent edges in a memlet path, cleaning
    dangling connectors and isolated nodes resulting from the removal.

    :param state: The state in which the edge exists.
    :param edge: The edge to remove.
    """
    mtree = state.memlet_tree(edge)
    inwards = (isinstance(edge.src, nd.EntryNode) or isinstance(edge.dst, nd.EntryNode))

    # Traverse tree upwards, removing edges and connectors as necessary
    curedge = mtree
    while curedge is not None:
        e = curedge.edge
        state.remove_edge(e)
        if inwards:
            neighbors = [] if not e.src_conn else [neighbor for neighbor in state.out_edges_by_connector(e.src, e.src_conn)]
        else:
            neighbors = [] if not e.dst_conn else [neighbor for neighbor in state.in_edges_by_connector(e.dst, e.dst_conn)]
        if len(neighbors) > 0:  # There are still edges connected, leave as-is
            break

        # Remove connector and matching outer connector
        if inwards:
            if e.src_conn:
                e.src.remove_out_connector(e.src_conn)
                e.src.remove_in_connector('IN' + e.src_conn[3:])
        else:
            if e.dst_conn:
                e.dst.remove_in_connector(e.dst_conn)
                e.dst.remove_out_connector('OUT' + e.dst_conn[2:])

        # Continue traversing upwards
        curedge = curedge.parent
    else:
        # Check if an isolated node have been created at the root and remove
        root_edge = mtree.root().edge
        root_node: nd.Node = root_edge.src if inwards else root_edge.dst
        if state.degree(root_node) == 0:
            state.remove_node(root_node)


def consolidate_edges(sdfg: SDFG, starting_scope=None) -> int:
    """
    Union scope-entering memlets relating to the same data node in all states.
    This effectively reduces the number of connectors and allows more
    transformations to be performed, at the cost of losing the individual
    per-tasklet memlets.

    :param sdfg: The SDFG to consolidate.
    :param starting_scope: If not None, starts with a certain scope
    :param propagate: If True, applies memlet propagation after consolidation
    :return: Number of edges removed.
    """
    from dace.sdfg.propagation import propagate_memlets_scope

    total_consolidated = 0
    for state in sdfg.states():
        # Start bottom-up
        if starting_scope and starting_scope.entry not in state.nodes():
            continue

        queue = [starting_scope] if starting_scope else state.scope_leaves()
        next_queue = []
        while len(queue) > 0:
            for scope in queue:
                propagate_entry, propagate_exit = False, False

                consolidated = consolidate_edges_scope(state, scope.entry)
                total_consolidated += consolidated
                if consolidated > 0:
                    propagate_entry = True

                consolidated = consolidate_edges_scope(state, scope.exit)
                total_consolidated += consolidated
                if consolidated > 0:
                    propagate_exit = True

                # Repropagate memlets
                propagate_memlets_scope(sdfg, state, scope, propagate_entry, propagate_exit)

                if scope.parent is not None:
                    next_queue.append(scope.parent)
            queue = next_queue
            next_queue = []

        if starting_scope is not None:
            # No need to traverse other states
            break

    return total_consolidated


def is_array_stream_view(sdfg: SDFG, dfg: SDFGState, node: nd.AccessNode):
    """ Test whether a stream is directly connected to an array. """

    # Test all memlet paths from the array. If the path goes directly
    # to/from a stream, construct a stream array view
    all_source_paths = []
    source_paths = []
    all_sink_paths = []
    sink_paths = []
    for e in dfg.in_edges(node):
        src_node = dfg.memlet_path(e)[0].src
        # Append empty path to differentiate between a copy and an array-view
        if isinstance(src_node, nd.CodeNode):
            all_source_paths.append(None)
        # Append path from source node
        if isinstance(src_node, nd.AccessNode) and isinstance(src_node.desc(sdfg), dt.Array):
            source_paths.append(src_node)
    for e in dfg.out_edges(node):
        sink_node = dfg.memlet_path(e)[-1].dst

        # Append empty path to differentiate between a copy and an array-view
        if isinstance(sink_node, nd.CodeNode):
            all_sink_paths.append(None)
        # Append path to sink node
        if isinstance(sink_node, nd.AccessNode) and isinstance(sink_node.desc(sdfg), dt.Array):
            sink_paths.append(sink_node)

    all_sink_paths.extend(sink_paths)
    all_source_paths.extend(source_paths)

    # Special case: stream can be represented as a view of an array
    if ((len(all_source_paths) > 0 and len(sink_paths) == 1) or (len(all_sink_paths) > 0 and len(source_paths) == 1)):
        # TODO: What about a source path?
        arrnode = sink_paths[0]
        # Only works if the stream itself is not an array of streams
        if list(node.desc(sdfg).shape) == [1]:
            node.desc(sdfg).sink = arrnode.data  # For memlet generation
            arrnode.desc(sdfg).src = node.data  # TODO: Move src/sink to node, not array
            return True
    return False


def get_view_node(state: SDFGState, view: nd.AccessNode) -> nd.AccessNode:
    """
    Given a view access node, returns the viewed access node
    if existent, else None
    """
    view_edge = get_view_edge(state, view)
    if view_edge is None:
        return None
    if view_edge.dst == view:
        return view_edge.src
    else:
        return view_edge.dst


def get_last_view_node(state: SDFGState, view: nd.AccessNode) -> nd.AccessNode:
    """
    Given a view access node, returns the last viewed access node
    if existent, else None
    """
    sdfg = state.parent
    node = view
    desc = sdfg.arrays[node.data]
    while isinstance(desc, dt.View):
        node = get_view_node(state, node)
        if node is None or not isinstance(node, nd.AccessNode):
            return None
        desc = sdfg.arrays[node.data]
    return node


def get_all_view_nodes(state: SDFGState, view: nd.AccessNode) -> List[nd.AccessNode]:
    """
    Given a view access node, returns a list of viewed access nodes
    if existent, else None
    """
    sdfg = state.parent
    node = view
    desc = sdfg.arrays[node.data]
    result = [node]
    while isinstance(desc, dt.View):
        node = get_view_node(state, node)
        if node is None or not isinstance(node, nd.AccessNode):
            return None
        desc = sdfg.arrays[node.data]
        result.append(node)
    return result


def get_view_edge(state: SDFGState, view: nd.AccessNode) -> gr.MultiConnectorEdge[mm.Memlet]:
    """
    Given a view access node, returns the
    incoming/outgoing edge which points to the viewed access node.
    See the ruleset in the documentation of ``dace.data.View``.

    :param state: The state in which the view resides.
    :param view: The view access node.
    :return: An edge pointing to the viewed data or None if view is invalid.
    :see: ``dace.data.View``
    """

    in_edges = state.in_edges(view)
    out_edges = state.out_edges(view)

    # Invalid case: No data to view
    if len(in_edges) == 0 and len(out_edges) == 0:
        return None

    # If there is one edge (in/out) that leads (via memlet path) to an access
    # node, and the other side (out/in) has a different number of edges.
    if len(in_edges) == 1 and len(out_edges) != 1:
        return in_edges[0]
    if len(out_edges) == 1 and len(in_edges) != 1:
        return out_edges[0]
    if len(out_edges) == len(in_edges) and len(out_edges) != 1:
        return None

    in_edge = in_edges[0]
    out_edge = out_edges[0]

    # If there is one incoming and one outgoing edge, and one leads to a code
    # node, the one that leads to an access node is the viewed data.
    inmpath = state.memlet_path(in_edge)
    outmpath = state.memlet_path(out_edge)
    src_is_data, dst_is_data = False, False
    if isinstance(inmpath[0].src, nd.AccessNode):
        src_is_data = True
    if isinstance(outmpath[-1].dst, nd.AccessNode):
        dst_is_data = True

    if src_is_data and not dst_is_data:
        return in_edge
    if not src_is_data and dst_is_data:
        return out_edge
    if not src_is_data and not dst_is_data:
        return None
    
    # Check if there is a 'views' connector
    if in_edge.dst_conn and in_edge.dst_conn == 'views':
        return in_edge
    if out_edge.src_conn and out_edge.src_conn == 'views':
        return out_edge

    # TODO: This sounds arbitrary and is not well communicated to the frontends. Revisit in the future.
    # If both sides lead to access nodes, if one memlet's data points to the view it cannot point to the viewed node.
    if in_edge.data.data == view.data and out_edge.data.data != view.data:
        return out_edge
    if in_edge.data.data != view.data and out_edge.data.data == view.data:
        return in_edge
    if in_edge.data.data == view.data and out_edge.data.data == view.data:
        return None

    # If both memlets' data are the respective access nodes, the access
    # node at the highest scope is the one that is viewed.
    if isinstance(in_edge.src, nd.EntryNode):
        return in_edge
    if isinstance(out_edge.dst, nd.ExitNode):
        return out_edge

    # If both access nodes reside in the same scope, the input data is viewed.
    warnings.warn(f"Ambiguous view: in_edge {in_edge} -> view {view.data} -> out_edge {out_edge}")
    return in_edge


def dynamic_map_inputs(state: SDFGState, map_entry: nd.MapEntry) -> List[gr.MultiConnectorEdge]:
    """
    For a given map entry node, returns a list of dynamic-range input edges.

    :param state: The state in which the map entry node resides.
    :param map_entry: The given node.
    :return: A list of edges in state whose destination is map entry and denote
             dynamic-range input memlets.
    """
    return [e for e in state.in_edges(map_entry) if e.dst_conn and not e.dst_conn.startswith('IN_')]


def has_dynamic_map_inputs(state: SDFGState, map_entry: nd.MapEntry) -> bool:
    """
    Returns True if a map entry node has dynamic-range inputs.

    :param state: The state in which the map entry node resides.
    :param map_entry: The given node.
    :return: True if there are dynamic-range input memlets, False otherwise.
    """
    return len(dynamic_map_inputs(state, map_entry)) > 0


def is_parallel(state: SDFGState, node: Optional[nd.Node] = None) -> bool:
    """
    Returns True if a node or state are contained within a parallel
    section.

    :param state: The state to test.
    :param node: An optional node in the state to test. If None, only checks
                 state.
    :return: True if the state or node are located within a map scope that
             is scheduled to run in parallel, False otherwise.
    """
    if node is not None:
        sdict = state.scope_dict()
        curnode = node
        while curnode is not None:
            curnode = sdict[curnode]
            if curnode.schedule != dtypes.ScheduleType.Sequential:
                return True
    if state.parent.parent is not None:
        # Find nested SDFG node and continue recursion
        nsdfg_node = next(n for n in state.parent.parent if isinstance(n, nd.NestedSDFG) and n.sdfg == state.parent)
        return is_parallel(state.parent.parent, nsdfg_node)

    return False


def find_input_arraynode(graph, edge):
    result = graph.memlet_path(edge)[0]
    if not isinstance(result.src, nd.AccessNode):
        raise RuntimeError("Input array node not found for memlet " + str(edge.data))
    return result.src


def find_output_arraynode(graph, edge):
    result = graph.memlet_path(edge)[-1]
    if not isinstance(result.dst, nd.AccessNode):
        raise RuntimeError("Output array node not found for memlet " + str(edge.data))
    return result.dst


def weakly_connected_component(dfg, node_in_component: Node) -> StateSubgraphView:
    """
    Returns a subgraph of all nodes that form the weakly connected component in
    `dfg` that contains `node_in_component`.
    """
    seen = set()
    to_search = [node_in_component]
    while to_search:
        node = to_search.pop()
        if node in seen:
            continue
        seen.add(node)
        for succ in dfg.successors(node):
            to_search.append(succ)
    to_search = [node_in_component]
    seen.remove(node_in_component)
    while to_search:
        node = to_search.pop()
        if node in seen:
            continue
        seen.add(node)
        for succ in dfg.predecessors(node):
            to_search.append(succ)
    subgraph = StateSubgraphView(dfg, seen)
    return subgraph


def concurrent_subgraphs(graph):
    """ Finds subgraphs of an SDFGState or ScopeSubgraphView that can
        run concurrently. """
    from dace.sdfg.scope import ScopeSubgraphView

    if not isinstance(graph, (SDFGState, ScopeSubgraphView)):
        raise TypeError("Expected SDFGState or ScopeSubgraphView, got: {}".format(type(graph).__name__))
    candidates = graph.source_nodes()
    components = collections.OrderedDict()  # {start node: nodes in component}
    for cand in candidates:
        if isinstance(cand, nd.AccessNode):
            # AccessNodes can be read from multiple concurrent components, so
            # check all out edges
            start_nodes = [e.dst for e in graph.out_edges(cand)]
            for n in start_nodes:
                if n not in components:
                    components[n] = {cand, n}
                else:
                    # Components can read from multiple start arrays
                    components[n].add(cand)
        else:
            # The source node == the first control or compute node
            components[cand] = {cand}
    subgraphs = []  # [{nodes in subgraph}]
    for i, start_node in enumerate(components):
        # Do BFS and find all nodes reachable from this start node
        seen = set()
        to_search = [start_node]
        while len(to_search) > 0:
            node = to_search.pop()
            if node in seen:
                continue
            seen.add(node)
            for e in graph.out_edges(node):
                if e.dst not in seen:
                    to_search.append(e.dst)
        # If this component overlaps with any previously determined components,
        # fuse them
        to_delete = []
        for i, other in enumerate(subgraphs):
            if len(other & seen) > 0:
                to_delete.append(i)
        if len(to_delete) == 0:
            # If there was no overlap, this is a concurrent subgraph
            subgraphs.append(seen | components[start_node])
        else:
            # Merge overlapping subgraphs
            new_subgraph = seen | components[start_node]

            for index in reversed(to_delete):
                new_subgraph |= subgraphs.pop(index)

            subgraphs.append(new_subgraph)

    # Now stick each of the found components in a ScopeSubgraphView and return
    # them. Sort according to original order of nodes
    all_nodes = graph.nodes()
    return [ScopeSubgraphView(graph, [n for n in all_nodes if n in sg], None) for sg in subgraphs]


def separate_maps(state, dfg, schedule):
    """ Separates the given ScopeSubgraphView into subgraphs with and without
        maps of the given schedule type. The function assumes that the given
        ScopeSubgraph view does not contain any concurrent segments (i.e. pass
        it through concurrent_subgraphs first). Only top level maps will be
        accounted for, if the desired schedule occurs in another (undesired)
        map, it will be ignored.

        Returns a list with the subgraph views in order of the original DFG.
        ScopeSubgraphViews for the parts with maps, StateSubgraphViews for the
        parts without maps. """

    from dace import nodes
    from dace.sdfg.scope import StateSubgraphView

    sorted_nodes = list(dfs_topological_sort(dfg, dfg.source_nodes()[0]))
    nodes_to_skip = [dfg.source_nodes()[0], dfg.sink_nodes()[0]]
    result = []

    current = []
    for node in sorted_nodes:
        if node in nodes_to_skip:
            continue
        if isinstance(node, nodes.MapEntry):
            if node.map.schedule == schedule:
                result.append(StateSubgraphView(state, current))
                result.append(state.scope_subgraph(node))
                nodes_to_skip += result[-1].nodes()
                current = []
            else:
                temp_nodes = state.scope_subgraph(node).nodes()
                nodes_to_skip += temp_nodes
                current += temp_nodes
        else:
            current.append(node)

    if len(current) > 0:
        result.append(StateSubgraphView(state, current))

    return result


def _transients_in_scope(sdfg, outer_scope, scope_dict, include_nested):
    scopes = [outer_scope.entry]
    transients = set()
    while scopes:
        scope = scopes.pop()
        for node in scope_dict[scope]:
            if (isinstance(node, nd.AccessNode) and sdfg.arrays[node.data].transient):
                transients.add(node.data)
            if (isinstance(node, nd.EntryNode) and node is not scope and include_nested):
                # "Recurse" into nested scopes
                scopes.append(node)
        if not include_nested:
            # Only run the first iteration of the while loop
            break
    return transients


def local_transients(sdfg, dfg, entry_node, include_nested=False):
    """
    Returns transients local to the scope defined by the specified entry node in
    the dataflow graph.

    :param entry_node: The entry node that opens the scope. If `None`, the
                       top-level scope is used.
    :param include_nested: Include transients defined in nested scopes.
    """
    state: SDFGState = dfg._graph
    scope_children = state.scope_children()
    scope_tree = state.scope_tree()
    current_scope = scope_tree[entry_node]

    # Start by setting shared transients as defined
    defined_transients = set(sdfg.shared_transients())

    # Get access nodes in current scope
    transients = _transients_in_scope(sdfg, current_scope, scope_children, include_nested)

    # Add transients defined in parent scopes
    while current_scope.parent is not None:
        current_scope = current_scope.parent
        defined_transients.update(_transients_in_scope(sdfg, current_scope, scope_children, False))

    return sorted(list(transients - defined_transients))


def trace_nested_access(node: nd.AccessNode, state: SDFGState,
                        sdfg: SDFG) -> List[Tuple[nd.AccessNode, SDFGState, SDFG]]:
    """
    Given an AccessNode in a nested SDFG, trace the accessed memory
    back to the outermost scope in which it is defined.

    :param node: An access node.
    :param state: State in which the access node is located.
    :param sdfg: SDFG in which the access node is located.
    :return: A list of scopes ((input_node, output_node), (memlet_read, memlet_write), state, sdfg) in which
             the given data is accessed, from outermost scope to innermost
             scope.
    """
    curr_sdfg = sdfg
    curr_read = None
    memlet_read = None
    for m in state.out_edges(node):
        if not m.data.is_empty():
            curr_read = node
            memlet_read = m.data
            break

    curr_write = None
    memlet_write = None
    for m in state.in_edges(node):
        if not m.data.is_empty():
            curr_write = node
            memlet_read = m.data
            break

    trace = [((curr_read, curr_write), (memlet_read, memlet_write), state, sdfg)]

    while curr_sdfg.parent is not None:
        curr_state = curr_sdfg.parent

        # Find the nested SDFG containing ourself in the parent state
        nested_sdfg = curr_sdfg.parent_nsdfg_node

        if curr_read is not None:
            for e in curr_state.in_edges(nested_sdfg):
                if e.dst_conn == curr_read.data:
                    # See if the input to this connector traces back to an
                    # access node. If not, just give up here
                    n = find_input_arraynode(curr_state, e)
                    if isinstance(n, nd.AccessNode):
                        curr_read = n
                        memlet_read = e.data
                        break
            else:
                curr_read = None
                memlet_read = None
        if curr_write is not None:
            for e in curr_state.out_edges(nested_sdfg):
                if e.src_conn == curr_write.data:
                    # See if the output of this connector traces back to an
                    # access node. If not, just give up here
                    n = find_output_arraynode(curr_state, e)
                    if isinstance(curr_write, nd.AccessNode):
                        curr_write = n
                        memlet_write = e.data
                        break
            else:
                curr_write = None
                memlet_write = None
        if curr_read is not None or curr_write is not None:
            trace.append(((curr_read, curr_write), (memlet_read, memlet_write), curr_state, curr_state.parent))
        else:
            break
        curr_sdfg = curr_state.parent  # Recurse
    return list(reversed(trace))


def fuse_states(sdfg: SDFG, permissive: bool = False, progress: bool = None) -> int:
    """
    Fuses all possible states of an SDFG (and all sub-SDFGs) using an optimized
    routine that uses the structure of the StateFusion transformation.

    :param sdfg: The SDFG to transform.
    :param permissive: If True, operates in permissive mode, which ignores some
                       race condition checks.
    :param progress: If True, prints out a progress bar of fusion (may be
                     inaccurate, requires ``tqdm``). If None, prints out
                     progress if over 5 seconds have passed. If False, never
                     shows progress bar.
    :return: The total number of states fused.
    """
    from dace.transformation.interstate import StateFusion  # Avoid import loop

    if progress is None and not config.Config.get_bool('progress'):
        progress = False

    if progress is True or progress is None:
        try:
            from tqdm import tqdm
        except ImportError:
            tqdm = None

    counter = 0
    if progress is True or progress is None:
        fusible_states = 0
        for cfg in sdfg.all_control_flow_regions():
            fusible_states += cfg.number_of_edges()

    if progress is True:
        pbar = tqdm(total=fusible_states, desc='Fusing states')

    start = time.time()

    for sd in sdfg.all_sdfgs_recursive():
        for cfg in sd.all_control_flow_regions():
            while True:
                edges = list(cfg.nx.edges)
                applied = 0
                skip_nodes = set()
                for u, v in edges:
                    if (progress is None and tqdm is not None and (time.time() - start) > 5):
                        progress = True
                        pbar = tqdm(total=fusible_states, desc='Fusing states', initial=counter)

                    if (u in skip_nodes or v in skip_nodes or not isinstance(v, SDFGState) or
                        not isinstance(u, SDFGState)):
                        continue
                    candidate = {StateFusion.first_state: u, StateFusion.second_state: v}
                    sf = StateFusion()
                    sf.setup_match(cfg, cfg.cfg_id, -1, candidate, 0, override=True)
                    if sf.can_be_applied(cfg, 0, sd, permissive=permissive):
                        sf.apply(cfg, sd)
                        applied += 1
                        counter += 1
                        if progress:
                            pbar.update(1)
                        skip_nodes.add(u)
                        skip_nodes.add(v)
                if applied == 0:
                    break
    if progress:
        pbar.close()
    return counter


def inline_loop_blocks(sdfg: SDFG, permissive: bool = False, progress: bool = None) -> int:
    blocks = [n for n, _ in sdfg.all_nodes_recursive() if isinstance(n, LoopRegion)]
    count = 0

    for _block in optional_progressbar(reversed(blocks), title='Inlining Loops',
                                       n=len(blocks), progress=progress):
        block: LoopRegion = _block
        if block.inline()[0]:
            count += 1

    return count


def inline_control_flow_regions(sdfg: SDFG, permissive: bool = False, progress: bool = None) -> int:
    blocks = [n for n, _ in sdfg.all_nodes_recursive() if isinstance(n, ControlFlowRegion)]
    count = 0

    for _block in optional_progressbar(reversed(blocks), title='Inlining control flow regions',
                                       n=len(blocks), progress=progress):
        block: ControlFlowRegion = _block
        if block.inline()[0]:
            count += 1

    return count

def inline_conditional_blocks(sdfg: SDFG, permissive: bool = False, progress: bool = None) -> int:
    blocks = [n for n, _ in sdfg.all_nodes_recursive() if isinstance(n, ConditionalBlock)]
    count = 0

    for _block in optional_progressbar(reversed(blocks), title='Inlining conditional blocks',
                                       n=len(blocks), progress=progress):
        block: ConditionalBlock = _block
        if block.inline()[0]:
            count += 1

    return count


def inline_sdfgs(sdfg: SDFG, permissive: bool = False, progress: bool = None, multistate: bool = True) -> int:
    """
    Inlines all possible nested SDFGs (or sub-SDFGs) using an optimized
    routine that uses the structure of the SDFG hierarchy.

    :param sdfg: The SDFG to transform.
    :param permissive: If True, operates in permissive mode, which ignores some
                       checks.
    :param progress: If True, prints out a progress bar of inlining (may be
                     inaccurate, requires ``tqdm``). If None, prints out
                     progress if over 5 seconds have passed. If False, never
                     shows progress bar.
    :param multistate: Include 
    :return: The total number of SDFGs inlined.
    """
    # Avoid import loops
    from dace.transformation.interstate import InlineSDFG, InlineMultistateSDFG

    counter = 0
    nsdfgs = [n for n, _ in sdfg.all_nodes_recursive() if isinstance(n, NestedSDFG)]

    for nsdfg_node in optional_progressbar(reversed(nsdfgs), title='Inlining SDFGs', n=len(nsdfgs), progress=progress):
        # We have to reevaluate every time due to changing IDs
        # e.g., InlineMultistateSDFG may fission states
<<<<<<< HEAD
        parent_state = nsdfg_node.sdfg.parent
        parent_sdfg = parent_state.parent
        parent_state_id = parent_sdfg.node_id(parent_state)
=======
        nsdfg: SDFG = nsdfg_node.sdfg
        parent_state = nsdfg.parent
        parent_sdfg = parent_state.sdfg
        parent_state_id = parent_state.block_id
>>>>>>> 74a31cb7

        if multistate:
            candidate = {
                InlineMultistateSDFG.nested_sdfg: nsdfg_node,
            }
            inliner = InlineMultistateSDFG()
            inliner.setup_match(sdfg=parent_sdfg,
<<<<<<< HEAD
                                cfg_id=parent_sdfg.sdfg_id,
=======
                                cfg_id=parent_state.parent_graph.cfg_id,
>>>>>>> 74a31cb7
                                state_id=parent_state_id,
                                subgraph=candidate,
                                expr_index=0,
                                override=True)
            if inliner.can_be_applied(parent_state, 0, parent_sdfg, permissive=permissive):
                inliner.apply(parent_state, parent_sdfg)
                counter += 1
                continue

<<<<<<< HEAD
        # candidate = {
        #     InlineSDFG.nested_sdfg: nsdfg_node,
        # }
        # inliner = InlineSDFG()
        # inliner.setup_match(sdfg=parent_sdfg,
        #                     cfg_id=parent_sdfg.sdfg_id,
        #                     state_id=parent_state_id,
        #                     subgraph=candidate,
        #                     expr_index=0,
        #                     override=True)
        # if inliner.can_be_applied(parent_state, 0, parent_sdfg, permissive=permissive):
        #     inliner.apply(parent_state, parent_sdfg)
        #     counter += 1
=======
        candidate = {
            InlineSDFG.nested_sdfg: nsdfg_node,
        }
        inliner = InlineSDFG()
        inliner.setup_match(sdfg=parent_sdfg,
                            cfg_id=parent_state.parent_graph.cfg_id,
                            state_id=parent_state_id,
                            subgraph=candidate,
                            expr_index=0,
                            override=True)
        if inliner.can_be_applied(parent_state, 0, parent_sdfg, permissive=permissive):
            inliner.apply(parent_state, parent_sdfg)
            counter += 1
>>>>>>> 74a31cb7

    return counter


def load_precompiled_sdfg(folder: str):
    """
    Loads a pre-compiled SDFG from an output folder (e.g. ".dacecache/program").
    Folder must contain a file called "program.sdfg" and a subfolder called
    "build" with the shared object.

    :param folder: Path to SDFG output folder.
    :return: A callable CompiledSDFG object.
    """
    sdfg = SDFG.from_file(os.path.join(folder, 'program.sdfg'))
    suffix = config.Config.get('compiler', 'library_extension')
    return csdfg.CompiledSDFG(sdfg,
                              csdfg.ReloadableDLL(os.path.join(folder, 'build', f'lib{sdfg.name}.{suffix}'), sdfg.name))


def distributed_compile(sdfg: SDFG, comm, validate: bool = True) -> csdfg.CompiledSDFG:
    """
    Compiles an SDFG in rank 0 of MPI communicator ``comm``. Then, the compiled SDFG is loaded in all other ranks.

    :param sdfg: SDFG to be compiled.
    :param comm: MPI communicator. ``Intracomm`` is the base mpi4py communicator class.
    :return: Compiled SDFG.
    :note: This method can be used only if the module mpi4py is installed.
    """

    rank = comm.Get_rank()
    func = None
    folder = None

    # Rank 0 compiles SDFG.
    if rank == 0:
        func = sdfg.compile(validate=validate)
        folder = sdfg.build_folder

    # Broadcasts build folder.
    folder = comm.bcast(folder, root=0)

    # Loads compiled SDFG.
    if rank > 0:
        func = load_precompiled_sdfg(folder)

    comm.Barrier()

    return func


def get_next_nonempty_states(sdfg: SDFG, state: SDFGState) -> Set[SDFGState]:
    """
    From the given state, return the next set of states that are reachable
    in the SDFG, skipping empty states. Traversal stops at the non-empty
    state.

    This function is used to determine whether synchronization should happen
    at the end of a GPU state.

    :param sdfg: The SDFG that contains the state.
    :param state: The state to start from.
    :return: A set of reachable non-empty states.
    """
    result: Set[SDFGState] = set()

    # Traverse children until states are not empty
    for succ in sdfg.successors(state):
        result |= set(dfs_conditional(sdfg, sources=[succ], condition=lambda parent, _: parent.is_empty()))

    # Filter out empty states
    result = {s for s in result if not s.is_empty()}

    return result


def unique_node_repr(graph: Union[SDFGState, ScopeSubgraphView], node: Node) -> str:
    """
    Returns unique string representation of the given node,
    considering its placement into the SDFG graph.
    Useful for hashing, or building node-based dictionaries.

    :param graph: the state/subgraph that contains the node
    :param node: node to represent
    :return: the unique representation
    """

    # Build a unique representation
    sdfg = graph.parent
    state = graph if isinstance(graph, SDFGState) else graph._graph
    return str(sdfg.cfg_id) + "_" + str(sdfg.node_id(state)) + "_" + str(state.node_id(node))


def is_nonfree_sym_dependent(node: nd.AccessNode, desc: dt.Data, state: SDFGState, fsymbols: Set[str]) -> bool:
    """
    Checks whether the Array or View descriptor is non-free symbol dependent.
    An Array is non-free symbol dependent when its attributes (e.g., shape)
    depend on non-free symbols. A View is non-free symbol dependent when either
    its adjacent edges or its viewed node depend on non-free symbols.

    :param node: the access node to check
    :param desc: the data descriptor to check
    :param state: the state that contains the node
    :param fsymbols: the free symbols to check against
    """
    if isinstance(desc, (dt.View)):
        # Views can be non-free symbol dependent due to the adjacent edges.
        e = get_view_edge(state, node)
        if e.data:
            src_subset = e.data.get_src_subset(e, state)
            dst_subset = e.data.get_dst_subset(e, state)
            free_symbols = set()
            if src_subset:
                free_symbols |= src_subset.free_symbols
            if dst_subset:
                free_symbols |= dst_subset.free_symbols
            if any(str(s) not in fsymbols for s in free_symbols):
                return True
        # If the viewed node/descriptor is non-free symbol dependent, then so
        # is the View.
        n = get_view_node(state, node)
        if n and isinstance(n, nd.AccessNode):
            d = state.parent.arrays[n.data]
            return is_nonfree_sym_dependent(n, d, state, fsymbols)
    elif isinstance(desc, dt.Array):
        if any(str(s) not in fsymbols for s in desc.free_symbols):
            return True
    return False


def _tswds_state(
    sdfg: SDFG,
    state: SDFGState,
    symbols: Dict[str, dtypes.typeclass],
    recursive: bool,
) -> Generator[Tuple[SDFGState, Node, Dict[str, dtypes.typeclass]], None, None]:
    """
    Helper function for ``traverse_sdfg_with_defined_symbols``.

    :see: traverse_sdfg_with_defined_symbols.
    """
    # Traverse state by scopes
    sdict = state.scope_children()

    def _traverse(scope: Node, symbols: Dict[str, dtypes.typeclass]):
        for node in sdict[scope]:
            yield state, node, symbols
            # Traverse inside scopes
            if node in sdict:
                inner_syms = {}
                inner_syms.update(symbols)
                inner_syms.update(node.new_symbols(sdfg, state, inner_syms))
                yield from _traverse(node, inner_syms)
            if isinstance(node, dace.sdfg.nodes.NestedSDFG) and recursive:
                yield from traverse_sdfg_with_defined_symbols(node.sdfg, recursive)

    # Start with top-level nodes
    yield from _traverse(None, symbols)


def _tswds_cf_region(
        sdfg: SDFG,
        region: ControlFlowRegion,
        symbols: Dict[str, dtypes.typeclass],
        recursive: bool = False) -> Generator[Tuple[SDFGState, Node, Dict[str, dtypes.typeclass]], None, None]:
    # Add symbols from inter-state edges along the state machine
    start_region = region.start_block
    visited = set()
    visited_edges = set()
    for edge in region.dfs_edges(start_region):
        # Source -> inter-state definition -> Destination
        visited_edges.add(edge)
        # Source
        if edge.src not in visited:
            visited.add(edge.src)
            if isinstance(edge.src, SDFGState):
                yield from _tswds_state(sdfg, edge.src, {}, recursive)
            elif isinstance(edge.src, ControlFlowRegion):
                yield from _tswds_cf_region(sdfg, edge.src, symbols, recursive)

        # Add edge symbols into defined symbols
        issyms = edge.data.new_symbols(sdfg, symbols)
        symbols.update({k: v for k, v in issyms.items() if v is not None})

        # Destination
        if edge.dst not in visited:
            visited.add(edge.dst)
            if isinstance(edge.dst, SDFGState):
                yield from _tswds_state(sdfg, edge.dst, symbols, recursive)
            elif isinstance(edge.dst, ControlFlowRegion):
                yield from _tswds_cf_region(sdfg, edge.dst, symbols, recursive)

    # If there is only one state, the DFS will miss it
    if start_region not in visited:
        if isinstance(start_region, SDFGState):
            yield from _tswds_state(sdfg, start_region, symbols, recursive)
        elif isinstance(start_region, ControlFlowRegion):
            yield from _tswds_cf_region(sdfg, start_region, symbols, recursive)


def traverse_sdfg_with_defined_symbols(
        sdfg: SDFG,
        recursive: bool = False) -> Generator[Tuple[SDFGState, Node, Dict[str, dtypes.typeclass]], None, None]:
    """
    Traverses the SDFG, its states and nodes, yielding the defined symbols and their types at each node.

    :return: A generator that yields tuples of (state, node in state, currently-defined symbols)
    """
    # Start with global symbols
    symbols = copy.copy(sdfg.symbols)
    symbols.update({k: dt.create_datadescriptor(v).dtype for k, v in sdfg.constants.items()})
    for desc in sdfg.arrays.values():
        symbols.update({str(s): s.dtype for s in desc.free_symbols})

    yield from _tswds_cf_region(sdfg, sdfg, symbols, recursive)


def is_fpga_kernel(sdfg, state):
    """
    Returns whether the given state is an FPGA kernel and should be dispatched
    to the FPGA code generator.

    :return: True if this is an FPGA kernel, False otherwise.
    """
    if ("is_FPGA_kernel" in state.location and state.location["is_FPGA_kernel"] == False):
        return False
    data_nodes = state.data_nodes()
    at_least_one_fpga_array = False
    for n in data_nodes:
        desc = n.desc(sdfg)
        if desc.storage in (dtypes.StorageType.FPGA_Global, dtypes.StorageType.FPGA_Local,
                            dtypes.StorageType.FPGA_Registers, dtypes.StorageType.FPGA_ShiftRegister):
            at_least_one_fpga_array = True
        if isinstance(desc, dt.Scalar):
            continue
        if desc.storage not in (dtypes.StorageType.FPGA_Global, dtypes.StorageType.FPGA_Local,
                                dtypes.StorageType.FPGA_Registers, dtypes.StorageType.FPGA_ShiftRegister):
            return False

    return at_least_one_fpga_array


def postdominators(
    sdfg: SDFG,
    return_alldoms: bool = False
) -> Optional[Union[Dict[SDFGState, SDFGState], Tuple[Dict[SDFGState, SDFGState], Dict[SDFGState, Set[SDFGState]]]]]:
    """
    Return the immediate postdominators of an SDFG. This may require creating new nodes and removing them, which
    happens in-place on the SDFG.

    :param sdfg: The SDFG to generate the postdominators from.
    :param return_alldoms: If True, returns the "all postdominators" dictionary as well.
    :return: Immediate postdominators, or a 2-tuple of (ipostdom, allpostdoms) if ``return_alldoms`` is True.
    """
    from dace.sdfg.analysis import cfg

    # Get immediate post-dominators
    sink_nodes = sdfg.sink_nodes()
    if len(sink_nodes) > 1:
        sink = sdfg.add_state()
        for snode in sink_nodes:
            sdfg.add_edge(snode, sink, dace.InterstateEdge())
    elif len(sink_nodes) == 0:
        return None
    else:
        sink = sink_nodes[0]
    ipostdom: Dict[SDFGState, SDFGState] = nx.immediate_dominators(sdfg._nx.reverse(), sink)

    if return_alldoms:
        allpostdoms = cfg.all_dominators(sdfg, ipostdom)
        retval = (ipostdom, allpostdoms)
    else:
        retval = ipostdom

    # If a new sink was added for post-dominator computation, remove it
    if len(sink_nodes) > 1:
        sdfg.remove_node(sink)

    return retval


def map_view_to_array(vdesc: dt.View, adesc: dt.Array,
                      subset: sbs.Range) -> Optional[Tuple[Dict[int, int], List[int], List[int]]]:
    """
    Finds the matching dimensions mapping between a data descriptor and a view reinterpreting it, if and only
    if the view represents a slice (with potential new, "unsqueezed" axes).
    Views have the following relationship (w.l.o.g.): (array) --subset--> (view). For every memlet that goes
    out of a view, we need to compose the subset with the new view dimensions and new subset.
    The precondition to this method is that the array has unique strides (if not, the process fails).
    The process works in three steps, as follows:
        * First, The degenerate (shape=1) dimensions are removed from both the array and the view for consideration.
        * The mapping between non-degenerate dimensions is done from the view to the array based on the strides.
            Note that in a slice, the strides can be expanded or squeezed, but never reordered. This fact is used
            during matching. If any non-degenerate dimension remains in the view, the process fails.
        * Second, we find the "unsqueezed" dimensions by looking at the remainder of the view dimensions:
            any dimension that is between the dimensions in the existing mapping is considered for strides. Dimensions
            that fall before or after the sizes, or between two consecutive dimensions, are considered new axes.
        * Third, the remainder of the dimensions of the original (non-view) data descriptor are considered
            "squeezed".
    
    For example, a scalar view ``A[i, j] -> v`` would return ``({}, [], [0, 1])``.
    Example 2: ``A[0:2, 3:5, i, j, 0:N] -> V[0:2, 0, 0:2, 0, 0:N, 0]`` would return 
    ``({0: 0, 2: 1, 3: 2, 4: 4}, [1, 5], [3])``.
    :param vdesc: The data descriptor of the view.
    :param adesc: The data descriptor of the viewed data container.
    :return: A tuple of (mapping of view->array, expanded, squeezed) dimensions, or None if the process failed.
    """

    # Strides can be squeezed or expanded, but never reordered.
    # traverse both shapes and strides, ignoring shape-1 dimensions along the way
    dimension_mapping: Dict[int, int] = {}
    unsqueezed: List[int] = []
    squeezed: List[int] = []

    # First, remove shape=1 dimensions (unsqueezed or squeezed)
    non_squeeze_vdims = [i for i, s in enumerate(vdesc.shape) if s != 1]
    non_squeeze_adims = [i for i, s in enumerate(adesc.shape) if s != 1]
    astrides = [adesc.strides[i] for i in non_squeeze_adims]

    # Find matching strides
    last_adim = 0
    for i in non_squeeze_vdims:
        try:
            last_adim = astrides.index(vdesc.strides[i], last_adim)
            dimension_mapping[i] = non_squeeze_adims[last_adim]
        except ValueError:  # Index not found
            return None

    # Find degenerate dimension mapping (stride-matching and new axes / "unsqueezed")
    dims_iter = iter(sorted(dimension_mapping.items()))  # Sorted matched dimensions
    prev_dim = 0
    next_dim = next(dims_iter, (-1, -1))[1]  # First matched dimension in data container
    new_dims: Dict[int, int] = {}
    for i, vstride in enumerate(vdesc.strides):
        if i not in dimension_mapping:
            try:
                if next_dim < 0:
                    match = adesc.strides.index(vstride, prev_dim)
                else:
                    match = adesc.strides.index(vstride, prev_dim, next_dim)
                new_dims[i] = match
            except ValueError:  # No match found - new axis
                unsqueezed.append(i)
        else:
            prev_dim = dimension_mapping[i] + 1

            # If we are out of dimensions, return -1 so that anything further is unsqueezed
            next_dim = next(dims_iter, (-1, -1))[1]

    # Add new mappings after the loop to avoid interfering with it
    dimension_mapping.update(new_dims)

    # Find degenerate dimension mapping in remainder of data container (squeezed)
    subset_size = subset.size() if subset is not None else None
    inverse_dim_mapping = {v: k for k, v in dimension_mapping.items()}
    for i in range(len(adesc.shape)):
        if i not in inverse_dim_mapping:
            if subset_size is not None and subset_size[i] != 1:
                # A squeezed dimension must have a subset of size = 1 on the source data container
                return None
            squeezed.append(i)

    return dimension_mapping, unsqueezed, squeezed


def check_sdfg(sdfg: SDFG):
    """ Checks that the parent attributes of an SDFG are correct.
    
    :param sdfg: The SDFG to check.
    :raises AssertionError: If any of the parent attributes are incorrect.
    """
    for state in sdfg.nodes():
        for node in state.nodes():
            if isinstance(node, dace.nodes.NestedSDFG):
                assert node.sdfg.parent_nsdfg_node is node
                assert node.sdfg.parent is state
                assert node.sdfg.parent_sdfg is sdfg
                assert node.sdfg.parent.parent is sdfg
                check_sdfg(node.sdfg)


def normalize_offsets(sdfg: SDFG):
    """
    Normalizes descriptor offsets to 0 and adjusts the Memlet subsets accordingly. This operation is done in-place.

    :param sdfg: The SDFG to be normalized.
    """

    import ast
    from dace.frontend.python import astutils

    for sd in sdfg.all_sdfgs_recursive():
        offsets = dict()
        for arrname, arrdesc in sd.arrays.items():
            if not isinstance(arrdesc, dt.Array):  # NOTE: Does this work with Views properly?
                continue
            if any(o != 0 for o in arrdesc.offset):
                offsets[arrname] = arrdesc.offset
                arrdesc.offset = [0] * len(arrdesc.shape)
        if offsets:
            for e in sd.edges():
                memlets = e.data.get_read_memlets(sd.arrays)
                for m in memlets:
                    if m.data in offsets:
                        m.subset.offset(offsets[m.data], False)
                for node in ast.walk(e.data.condition.code[0]):
                    if isinstance(node, ast.Subscript):
                        m = memlets.pop(0)
                        subscript: ast.Subscript = ast.parse(str(m)).body[0].value
                        assert isinstance(node.value, ast.Name) and node.value.id == m.data
                        node.slice = ast.copy_location(subscript.slice, node.slice)
                e.data._cond_sympy = None
                for k, v in e.data.assignments.items():
                    vast = ast.parse(v)
                    for node in ast.walk(vast):
                        if isinstance(node, ast.Subscript):
                            m = memlets.pop(0)
                            subscript: ast.Subscript = ast.parse(str(m)).body[0].value
                            assert isinstance(node.value, ast.Name) and node.value.id == m.data
                            node.slice = ast.copy_location(subscript.slice, node.slice)
                    newv = astutils.unparse(vast)
                    e.data.assignments[k] = newv
                assert not memlets
            for state in sd.states():
                # NOTE: Ideally, here we just want to iterate over the edges. However, we need to handle both the
                # subset and the other subset. Therefore, it is safer to traverse the Memlet paths.
                for node in state.nodes():
                    if isinstance(node, nd.AccessNode) and node.data in offsets:
                        off = offsets[node.data]
                        visited = set()
                        for e0 in state.all_edges(node):
                            for e1 in state.memlet_tree(e0):
                                if e1 in visited:
                                    continue
                                visited.add(e1)
                                if e1.data.data == node.data:
                                    e1.data.subset.offset(off, False)
                                else:
                                    e1.data.other_subset.offset(off, False)


def prune_symbols(sdfg: SDFG):
    """
    Prunes unused symbols from the SDFG and the NestedSDFG symbol mappings. This operation is done in place. See also
    `dace.transformation.interstate.PruneSymbols`.

    :param sdfg: The SDFG to have its symbols pruned.
    """
    for state in sdfg.states():
        for node in state.nodes():
            if isinstance(node, nd.NestedSDFG):
                prune_symbols(node.sdfg)
                declared_symbols = set(node.sdfg.symbols.keys())
                free_symbols = node.sdfg.free_symbols
                defined_symbols = declared_symbols - free_symbols
                for s in defined_symbols:
                    del node.sdfg.symbols[s]
                    if s in node.symbol_mapping:
                        del node.symbol_mapping[s]


def make_dynamic_map_inputs_unique(sdfg: SDFG):
    for sd in sdfg.all_sdfgs_recursive():
        dynamic_map_inputs = set(sd.arrays.keys())
        for state in sd.states():
            for node in state.nodes():
                repl_dict = {}
                if isinstance(node, nd.MapEntry):
                    # Find all dynamic map inputs
                    for e in state.in_edges(node):
                        if not e.dst_conn.startswith('IN_'):
                            if e.dst_conn in dynamic_map_inputs:
                                new_name = dt.find_new_name(e.dst_conn, dynamic_map_inputs)
                                dynamic_map_inputs.add(new_name)
                                repl_dict[e.dst_conn] = new_name
                                e._dst_conn = new_name
                            else:
                                dynamic_map_inputs.add(e.dst_conn)
                    if repl_dict:
                        in_connectors = {
                            repl_dict[n] if n in repl_dict else n: t
                            for n, t in node.in_connectors.items()
                        }
                        node.in_connectors = in_connectors
                        node.map.range.replace(repl_dict)
                        state.scope_subgraph(node).replace_dict(repl_dict)
                        propagation.propagate_memlets_scope(sd, state, state.scope_tree()[node])


def get_thread_local_data(sdfg: SDFG) -> List[str]:
    """ Returns a list of all data that are thread-local in the SDFG.

    This method DOES NOT apply recursively to nested SDFGs. It is also does not take into account outer Maps.
    
    :param sdfg: The SDFG to check.
    :return: A list of the names of all data that are thread-local in the SDFG.
    """
    # NOTE: We could exclude non-transient data here, but it is interesting to see if we find any non-transient data
    # only inside a Map.
    data_to_check = {name: None for name in sdfg.arrays.keys()}
    for state in sdfg.nodes():
        scope_dict = state.scope_dict()
        for node in state.nodes():
            if isinstance(node, nd.AccessNode):
                # If the data was already removed from the candidated, continue
                if node.data not in data_to_check:
                    continue
                # If the data is not in a scope, i.e., cannot be thread-local, remove it from the candidates
                if scope_dict[node] is None:
                    del data_to_check[node.data]
                    continue
                # If the data is in a Map ...
                if isinstance(scope_dict[node], nd.MapEntry):
                    # ... if we haven't seen the data yet, note down the scope
                    if data_to_check[node.data] is None:
                        data_to_check[node.data] = scope_dict[node]
                    # ... if we have seen the data before, but in a different scope, remove it from the candidates
                    elif data_to_check[node.data] != scope_dict[node]:
                        del data_to_check[node.data]

    result = list(data_to_check.keys())
    for name in result:
        if not sdfg.arrays[name].transient:
            warnings.warn(f'Found thread-local data "{name}" that is not transient.')
    return result


def get_global_memlet_path_src(sdfg: SDFG, state: SDFGState, edge: MultiConnectorEdge) -> nd.Node:
    """
    Finds the global source node of an edge/memlet path, crossing nested SDFG scopes.

    :param sdfg: The SDFG containing the edge.
    :param state: The state containing the edge.
    :param edge: The edge to find the global source node for.
    :return: The global source node of the edge.
    """
    src = state.memlet_path(edge)[0].src
    if isinstance(src, nd.AccessNode) and not sdfg.arrays[src.data].transient and sdfg.parent is not None:
        psdfg = sdfg.parent_sdfg
        pstate = sdfg.parent
        pnode = sdfg.parent_nsdfg_node
        pedges = list(pstate.in_edges_by_connector(pnode, src.data))
        if len(pedges) > 0:
            pedge = pedges[0]
            return get_global_memlet_path_src(psdfg, pstate, pedge)
        else:
            pedges = list(pstate.out_edges_by_connector(pnode, src.data))
            if len(pedges) > 0:
                pedge = pedges[0]
                return get_global_memlet_path_dst(psdfg, pstate, pedge)
    return src


def get_global_memlet_path_dst(sdfg: SDFG, state: SDFGState, edge: MultiConnectorEdge) -> nd.Node:
    """
    Finds the global destination node of an edge/memlet path, crossing nested SDFG scopes.

    :param sdfg: The SDFG containing the edge.
    :param state: The state containing the edge.
    :param edge: The edge to find the global destination node for.
    :return: The global destination node of the edge.
    """
    dst = state.memlet_path(edge)[-1].dst
    if isinstance(dst, nd.AccessNode) and not sdfg.arrays[dst.data].transient and sdfg.parent is not None:
        psdfg = sdfg.parent_sdfg
        pstate = sdfg.parent
        pnode = sdfg.parent_nsdfg_node
        pedges = list(pstate.out_edges_by_connector(pnode, dst.data))
        if len(pedges) > 0:
            pedge = pedges[0]
            return get_global_memlet_path_dst(psdfg, pstate, pedge)
    return dst


def remove_scalar_views(sdfg: SDFG):
    """
    Removes Views to Scalar data from the SDFG. This operation is done in place.

    :param sdfg: The SDFG to remove scalar views from.
    """

    def _is_scalar(node, edge, sdfg):
        desc = node.desc(sdfg)
        if isinstance(desc, dt.Structure):
            desc = sdfg.arrays[edge.data.data]
        return isinstance(desc, dt.Scalar) or (isinstance(desc, dt.Structure) and '.' not in edge.data.data)
            

    for sd in sdfg.all_sdfgs_recursive():
        to_remove = set()
        for state in sd.states():
            for node in state.data_nodes():
                if isinstance(node.desc(sd), dt.View):
                    viewed_node = get_view_node(state, node)
                    viewed_edge = get_view_edge(state, node)
                    # if isinstance(viewed_node, nd.AccessNode) and isinstance(viewed_node.desc(sd), dt.Scalar):
                    if isinstance(viewed_node, nd.AccessNode) and _is_scalar(viewed_node, viewed_edge, sd):
                        to_remove.add(node.data)
                        # viewed_edge = get_view_edge(state, node)
                        repl_data = viewed_edge.data.data
                        is_write = viewed_edge.dst == viewed_node
                        if is_write:
                            for e1 in state.in_edges(node):
                                for e2 in state.memlet_path(e1):
                                    tokens = e2.data.data.split('.')
                                    if tokens[0] == node.data:
                                        tokens[0] = repl_data
                                        e2.data.data = '.'.join(tokens)
                                    # if e2.data.data == node.data:
                                    #     e2.data.data = viewed_node.data
                            change_edge_dest(state, node, viewed_node)
                        else:
                            for e1 in state.out_edges(node):
                                for e2 in state.memlet_path(e1):
                                    tokens = e2.data.data.split('.')
                                    if tokens[0] == node.data:
                                        tokens[0] = repl_data
                                        e2.data.data = '.'.join(tokens)
                                    # if e2.data.data == node.data:
                                    #     e2.data.data = viewed_node.data
                            change_edge_src(state, node, viewed_node)
                        state.remove_node(node)
        # NOTE: Is this safe? It would only be unsafe if a View could be reused for different data and a View was used
        # to view both a Scalar and a single Array element.
        for name in to_remove:
            del sd.arrays[name]


def rename_dynamic_map_inputs(sdfg: SDFG):
    """
    Renames dynamic map inputs that have the same name as the data setting them. This operation is done in place.

    :param sdfg: The SDFG to rename dynamic map inputs in.
    """

    for node, parent in sdfg.all_nodes_recursive():
        if isinstance(node, nd.MapEntry):
            sgraph = parent.scope_subgraph(node)
            for e in dace.sdfg.dynamic_map_inputs(parent, node):
                if e.src.data == e.dst_conn:
                    new_name = parent.parent._find_new_name(e.dst_conn)
                    node.remove_in_connector(e.dst_conn)
                    node.add_in_connector(new_name)
                    sgraph.replace(e.dst_conn, new_name)
                    e.dst_conn = new_name<|MERGE_RESOLUTION|>--- conflicted
+++ resolved
@@ -1306,20 +1306,14 @@
 
     counter = 0
     nsdfgs = [n for n, _ in sdfg.all_nodes_recursive() if isinstance(n, NestedSDFG)]
-
+    nsdfg_node: NestedSDFG
     for nsdfg_node in optional_progressbar(reversed(nsdfgs), title='Inlining SDFGs', n=len(nsdfgs), progress=progress):
         # We have to reevaluate every time due to changing IDs
         # e.g., InlineMultistateSDFG may fission states
-<<<<<<< HEAD
-        parent_state = nsdfg_node.sdfg.parent
-        parent_sdfg = parent_state.parent
-        parent_state_id = parent_sdfg.node_id(parent_state)
-=======
         nsdfg: SDFG = nsdfg_node.sdfg
         parent_state = nsdfg.parent
         parent_sdfg = parent_state.sdfg
         parent_state_id = parent_state.block_id
->>>>>>> 74a31cb7
 
         if multistate:
             candidate = {
@@ -1327,11 +1321,7 @@
             }
             inliner = InlineMultistateSDFG()
             inliner.setup_match(sdfg=parent_sdfg,
-<<<<<<< HEAD
-                                cfg_id=parent_sdfg.sdfg_id,
-=======
                                 cfg_id=parent_state.parent_graph.cfg_id,
->>>>>>> 74a31cb7
                                 state_id=parent_state_id,
                                 subgraph=candidate,
                                 expr_index=0,
@@ -1341,21 +1331,6 @@
                 counter += 1
                 continue
 
-<<<<<<< HEAD
-        # candidate = {
-        #     InlineSDFG.nested_sdfg: nsdfg_node,
-        # }
-        # inliner = InlineSDFG()
-        # inliner.setup_match(sdfg=parent_sdfg,
-        #                     cfg_id=parent_sdfg.sdfg_id,
-        #                     state_id=parent_state_id,
-        #                     subgraph=candidate,
-        #                     expr_index=0,
-        #                     override=True)
-        # if inliner.can_be_applied(parent_state, 0, parent_sdfg, permissive=permissive):
-        #     inliner.apply(parent_state, parent_sdfg)
-        #     counter += 1
-=======
         candidate = {
             InlineSDFG.nested_sdfg: nsdfg_node,
         }
@@ -1369,7 +1344,6 @@
         if inliner.can_be_applied(parent_state, 0, parent_sdfg, permissive=permissive):
             inliner.apply(parent_state, parent_sdfg)
             counter += 1
->>>>>>> 74a31cb7
 
     return counter
 
