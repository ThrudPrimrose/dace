--- conflicted
+++ resolved
@@ -1129,11 +1129,7 @@
 
         return result
 
-<<<<<<< HEAD
-    def shared_transients(self, check_toplevel=True):
-=======
-    def shared_transients(self) -> List[str]:
->>>>>>> 83291b87
+    def shared_transients(self, check_toplevel=True) -> List[str]:
         """ Returns a list of transient data that appears in more than one
             state. """
         seen = {}
