# Copyright 2019-2022 ETH Zurich and the DaCe authors. All rights reserved.

import ast
from dataclasses import dataclass
from dace.frontend.python import astutils
from dace.sdfg.sdfg import InterstateEdge
from dace.sdfg import nodes, utils as sdutil
from dace.transformation import pass_pipeline as ppl
from dace.cli.progress import optional_progressbar
from dace import data, SDFG, SDFGState, dtypes, symbolic, properties
from typing import Any, Dict, Set, Optional, Tuple


class _UnknownValue:
    """ A helper class that indicates a symbol value is ambiguous. """
    pass


@dataclass(unsafe_hash=True)
@properties.make_properties
class ConstantPropagation(ppl.Pass):
    """
    Propagates constants and symbols that were assigned to one value forward through the SDFG, reducing
    the number of overall symbols.
    """

    CATEGORY: str = 'Simplification'

    recursive = properties.Property(dtype=bool, default=True, desc='Propagagte recursively through nested SDFGs')
    progress = properties.Property(dtype=bool, default=None, allow_none=True, desc='Show progress')

    def modifies(self) -> ppl.Modifies:
        return ppl.Modifies.Symbols | ppl.Modifies.Edges | ppl.Modifies.Nodes

    def should_reapply(self, modified: ppl.Modifies) -> bool:
        # If anything was modified, reapply
        return modified != ppl.Modifies.Nothing

    def should_apply(self, sdfg: SDFG) -> bool:
        """
        Fast check (O(m)) whether the pass should early-exit without traversing the SDFG.
        """
        for edge in sdfg.edges():
            # If there are no assignments, there are no constants to propagate
            if len(edge.data.assignments) == 0:
                continue
            # If no assignment assigns a constant to a symbol, no constants can be propagated
            if any(not symbolic.issymbolic(aval) for aval in edge.data.assignments.values()):
                return True

        return False

    def apply_pass(self, sdfg: SDFG, _, initial_symbols: Optional[Dict[str, Any]] = None) -> Optional[Set[str]]:
        """
        Propagates constants throughout the SDFG.

        :param sdfg: The SDFG to modify.
        :param pipeline_results: If in the context of a ``Pipeline``, a dictionary that is populated with prior Pass
                                 results as ``{Pass subclass name: returned object from pass}``. If not run in a
                                 pipeline, an empty dictionary is expected.
        :param initial_symbols: If not None, sets values of initial symbols.
        :return: A set of propagated constants, or None if nothing was changed.
        """
        initial_symbols = initial_symbols or {}

        # Early exit if no constants can be propagated
        if not initial_symbols and not self.should_apply(sdfg):
            result = {}
        else:
            # Trace all constants and symbols through states
            per_state_constants: Dict[SDFGState, Dict[str, Any]] = self.collect_constants(sdfg, initial_symbols)

            # Keep track of replaced and ambiguous symbols
            symbols_replaced: Dict[str, Any] = {}
            remaining_unknowns: Set[str] = set()

            # Collect symbols from symbol-dependent data descriptors
            # If there can be multiple values over the SDFG, the symbols are not propagated
            desc_symbols, multivalue_desc_symbols = self._find_desc_symbols(sdfg, per_state_constants)

            # Replace constants per state
            for state, mapping in optional_progressbar(per_state_constants.items(),
                                                       'Propagating constants',
                                                       n=len(per_state_constants),
                                                       progress=self.progress):
                remaining_unknowns.update(
                    {k
                     for k, v in mapping.items() if v is _UnknownValue or k in multivalue_desc_symbols})
                mapping = {
                    k: v
                    for k, v in mapping.items() if v is not _UnknownValue and k not in multivalue_desc_symbols
                }
                if not mapping:
                    continue

                # Update replaced symbols for later replacements
                symbols_replaced.update(mapping)

                # Replace in state contents
                state.replace_dict(mapping)
                # Replace in outgoing edges as well
                for e in sdfg.out_edges(state):
                    e.data.replace_dict(mapping, replace_keys=False)

            # Gather initial propagated symbols
            result = {k: v for k, v in symbols_replaced.items() if k not in remaining_unknowns}

            # Remove single-valued symbols from data descriptors (e.g., symbolic array size)
            sdfg.replace_dict({k: v
                               for k, v in result.items() if k in desc_symbols},
                              replace_in_graph=False,
                              replace_keys=False)

            # Remove constant symbol assignments in interstate edges
            for edge in sdfg.edges():
                intersection = result & edge.data.assignments.keys()
                for sym in intersection:
                    del edge.data.assignments[sym]

            # If symbols are never unknown any longer, remove from SDFG
            fsyms = sdfg.used_symbols(all_symbols=False)
            result = {k: v for k, v in result.items() if k not in fsyms}
            for sym in result:
                if sym in sdfg.symbols:
                    # Remove from symbol repository and nested SDFG symbol mapipng
                    sdfg.remove_symbol(sym)

        result = set(result.keys())

        if self.recursive:
            # Change result to set of tuples
            sid = sdfg.cfg_id
            result = set((sid, sym) for sym in result)

            for state in sdfg.nodes():
                for node in state.nodes():
                    if isinstance(node, nodes.NestedSDFG):
                        nested_id = node.sdfg.cfg_id
                        const_syms = {k: v for k, v in node.symbol_mapping.items() if not symbolic.issymbolic(v)}
                        internal = self.apply_pass(node.sdfg, _, const_syms)
                        if internal:
                            for nid, removed in internal:
                                result.add((nid, removed))
                                # Remove symbol mapping if constant was completely propagated
                                if nid == nested_id and removed in node.symbol_mapping:
                                    del node.symbol_mapping[removed]

        # Return result
        if not result:
            return None
        return result

    def report(self, pass_retval: Set[str]) -> str:
        return f'Propagated {len(pass_retval)} constants.'

    def collect_constants(self,
                          sdfg: SDFG,
                          initial_symbols: Optional[Dict[str, Any]] = None) -> Dict[SDFGState, Dict[str, Any]]:
        """
        Finds all constants and constant-assigned symbols in the SDFG for each state.

        :param sdfg: The SDFG to traverse.
        :param initial_symbols: If not None, sets values of initial symbols.
        :return: A dictionary mapping an SDFG state to a mapping of constants and their corresponding values.
        """
        arrays: Set[str] = set(sdfg.arrays.keys() | sdfg.constants_prop.keys())
        result: Dict[SDFGState, Dict[str, Any]] = {}

        # Add nested data to arrays
        def _add_nested_datanames(name: str, desc: data.Structure):
            for k, v in desc.members.items():
                if isinstance(v, data.Structure):
                    _add_nested_datanames(f'{name}.{k}', v)
<<<<<<< HEAD
                elif isinstance(v, data.StructArray):
=======
                elif isinstance(v, data.ContainerArray):
>>>>>>> e8c68473
                    # TODO: How are we handling this?
                    pass
                arrays.add(f'{name}.{k}')
    
        for name, desc in sdfg.arrays.items():
            if isinstance(desc, data.Structure):
                _add_nested_datanames(name, desc)

        # Process:
        # * Collect constants in topologically ordered states
        # * If unvisited state has one incoming edge - propagate symbols forward and edge assignments
        # * If unvisited state has more than one incoming edge, consider all paths (use reverse DFS on unvisited paths)
        #   * If value is ambiguous (not the same), set value to UNKNOWN

        start_state = sdfg.start_state
        if initial_symbols:
            result[start_state] = {}
            result[start_state].update(initial_symbols)

        # Traverse SDFG topologically
        for state in optional_progressbar(sdfg.topological_sort(start_state), 'Collecting constants',
                                          sdfg.number_of_nodes(), self.progress):
            # NOTE: We must always check the start-state regardless if there are initial symbols. This is necessary
            # when the start-state is a scope's guard instead of a special initialization state, i.e., when the start-
            # state has incoming edges that may involve the initial symbols. See also:
            # `tests.passes.constant_propagation_test.test_for_with_external_init_nested_start_with_guard``
            if state in result and state is not start_state:
                continue

            # Get predecessors
            in_edges = sdfg.in_edges(state)
            if len(in_edges) == 1:  # Special case, propagate as-is
                if state not in result:  # Condition evaluates to False when state is the start-state
                    result[state] = {}

                # First the prior state
                if in_edges[0].src in result:  # Condition evaluates to False when state is the start-state
                    self._propagate(result[state], result[in_edges[0].src])

                # Then assignments on the incoming edge
                self._propagate(result[state], self._data_independent_assignments(in_edges[0].data, arrays))
                continue

            # More than one incoming edge: may require reversed traversal
            assignments = {}
            for edge in in_edges:
                # If source was already visited, use its propagated constants
                constants: Dict[str, Any] = {}
                if edge.src in result:
                    constants.update(result[edge.src])
                else:  # Otherwise, reverse DFS to find constants until a visited state
                    constants = self._constants_from_unvisited_state(sdfg, edge.src, arrays, result)

                # Update constants with incoming edge
                self._propagate(constants, self._data_independent_assignments(edge.data, arrays))

                for aname, aval in constants.items():
                    # If something was assigned more than once (to a different value), it's not a constant
                    if aname in assignments and aval != assignments[aname]:
                        assignments[aname] = _UnknownValue
                    else:
                        assignments[aname] = aval

            if state not in result:  # Condition may evaluate to False when state is the start-state
                result[state] = {}
            self._propagate(result[state], assignments)

        return result

    def _find_desc_symbols(self, sdfg: SDFG, constants: Dict[SDFGState, Dict[str, Any]]) -> Tuple[Set[str], Set[str]]:
        """
        Finds constant symbols that data descriptors (e.g., arrays) depend on.

        :param sdfg: The SDFG to scan.
        :param constants: Constant symbols found in ``collect_constants``.
        :return: A tuple of two sets: (all descriptor-related symbols, symbols that take multiple values).
        """
        symbols_in_data: Set[str] = set()
        symbols_in_data_with_multiple_values: Set[str] = set()
        for arr in sdfg.arrays.values():
            symbols_in_data |= set(map(str, arr.free_symbols))

        values: Dict[str, Any] = {}
        for mapping in constants.values():
            # Symbols that data descriptors depend on must receive a single value, otherwise mark as unknown
            for k, v in mapping.items():
                if k not in symbols_in_data:
                    continue
                if k in values:
                    if v is _UnknownValue or v != values[k]:
                        symbols_in_data_with_multiple_values.add(k)
                else:
                    if v is _UnknownValue:
                        symbols_in_data_with_multiple_values.add(k)
                    values[k] = v

        return symbols_in_data, symbols_in_data_with_multiple_values

    def _propagate(self, symbols: Dict[str, Any], new_symbols: Dict[str, Any], backward: bool = False):
        """
        Updates symbols dictionary in-place with new symbols, propagating existing ones within.
        
        :param symbols: The symbols dictionary to update.
        :param new_symbols: The new symbols to include (and propagate ``symbols`` into).
        :param backward: If True, assumes symbol back-propagation (i.e., only update keys in symbols if newer).
        """
        if not new_symbols:
            return
        # If propagating backwards, ensure symbols are only added if they are not overridden
        if backward:
            for k, v in new_symbols.items():
                if k not in symbols:
                    symbols[k] = v
            return

        repl = {k: v for k, v in symbols.items() if v is not _UnknownValue}

        # Replace interstate edge assignment (which is Python code)
        def _replace_assignment(v, assignment):
            # Special cases to speed up replacement
            v = str(v)
            if not v:
                return v
            if dtypes.validate_name(v) and v in repl:
                return repl[v]

            vast = ast.parse(v)
            replacer = astutils.ASTFindReplace(repl, assignment)
            try:
                vast = replacer.visit(vast)
            except astutils.NameFound:
                # If any of the unknowns were found in the expression, mark assignment as unknown
                return _UnknownValue
            return astutils.unparse(vast)

        # Update results with values of other propagated symbols
        propagated_symbols = {
            k: _replace_assignment(v, {k}) if v is not _UnknownValue else _UnknownValue
            for k, v in new_symbols.items()
        }
        symbols.update(propagated_symbols)

    def _data_independent_assignments(self, edge: InterstateEdge, arrays: Set[str]) -> Dict[str, Any]:
        """
        Return symbol assignments that only depend on other symbols and constants, rather than data descriptors.
        """
        return {
            k: v if (not (symbolic.free_symbols_and_functions(v) & arrays)) else _UnknownValue
            for k, v in edge.assignments.items()
        }

    def _constants_from_unvisited_state(self, sdfg: SDFG, state: SDFGState, arrays: Set[str],
                                        existing_constants: Dict[SDFGState, Dict[str, Any]]) -> Dict[str, Any]:
        """
        Collects constants from an unvisited state, traversing backwards until reaching states that do have
        collected constants.
        """
        result: Dict[str, Any] = {}

        for parent, node in sdutil.dfs_conditional(sdfg,
                                                   sources=[state],
                                                   reverse=True,
                                                   condition=lambda p, c: c not in existing_constants,
                                                   yield_parent=True):
            # Skip first node
            if parent is None:
                continue

            # Get connecting edge (reversed)
            edge = sdfg.edges_between(node, parent)[0]

            # If node already has propagated constants, update dictionary and stop traversal
            self._propagate(result, self._data_independent_assignments(edge.data, arrays), True)
            if node in existing_constants:
                self._propagate(result, existing_constants[node], True)

        return result<|MERGE_RESOLUTION|>--- conflicted
+++ resolved
@@ -171,11 +171,7 @@
             for k, v in desc.members.items():
                 if isinstance(v, data.Structure):
                     _add_nested_datanames(f'{name}.{k}', v)
-<<<<<<< HEAD
-                elif isinstance(v, data.StructArray):
-=======
                 elif isinstance(v, data.ContainerArray):
->>>>>>> e8c68473
                     # TODO: How are we handling this?
                     pass
                 arrays.add(f'{name}.{k}')
