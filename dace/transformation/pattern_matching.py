--- conflicted
+++ resolved
@@ -175,11 +175,6 @@
         string += type(self).match_to_str(graph, self.subgraph)
         return string
 
-<<<<<<< HEAD
-=======
-    @staticmethod
-    def print_debuginfo():
-        pass
 
 class ExpandTransformation(Transformation):
     """Base class for transformations that simply expand a node into a
@@ -238,7 +233,6 @@
         state.remove_node(node)
         type(self).postprocessing(sdfg, state, expansion)
 
->>>>>>> 0c41280b
 
 # Module functions ############################################################
 
