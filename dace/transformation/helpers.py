--- conflicted
+++ resolved
@@ -692,15 +692,6 @@
     return newstate
 
 
-<<<<<<< HEAD
-def state_fission_after(sdfg: SDFG, state: SDFGState, node: nodes.Node, label: Optional[str] = None) -> SDFGState:
-    """
-    """
-    newstate = sdfg.add_state_after(state, label=label)
-
-    # Bookkeeping
-    nodes_to_move = set([node])
-=======
 def state_fission_after(state: SDFGState, node: nodes.Node, label: Optional[str] = None) -> SDFGState:
     """
     """
@@ -709,33 +700,23 @@
     # Bookkeeping
     nodes_to_move = set([node])
     boundary_nodes = set()
->>>>>>> 74a31cb7
     orig_edges = set()
 
     # Collect predecessors
     if not isinstance(node, nodes.AccessNode):
         for edge in state.in_edges(node):
-<<<<<<< HEAD
-            nodes_to_move.add(edge.src)
-            orig_edges.add(edge)
-
-            if isinstance(edge.src, nodes.AccessNode) and isinstance(sdfg.arrays[edge.src.data], data.View):
-                for view_node in get_all_view_nodes(state, edge.src)[:-1]:
-                    view_edge = get_view_edge(state, view_node)
-                    nodes_to_move.add(view_edge.src)
-                    orig_edges.add(view_edge)
-
-
-    # Collect nodes_to_move
-    for edge in state.bfs_edges(node):
-=======
             for e in state.memlet_path(edge):
                 nodes_to_move.add(e.src)
                 orig_edges.add(e)
 
+                if isinstance(edge.src, nodes.AccessNode) and isinstance(state.sdfg.arrays[edge.src.data], data.View):
+                    for view_node in get_all_view_nodes(state, edge.src)[:-1]:
+                        view_edge = get_view_edge(state, view_node)
+                        nodes_to_move.add(view_edge.src)
+                        orig_edges.add(view_edge)
+
     # Collect nodes_to_move
     for edge in state.edge_bfs(node):
->>>>>>> 74a31cb7
         nodes_to_move.add(edge.dst)
         orig_edges.add(edge)
 
@@ -749,19 +730,6 @@
                     orig_edges.add(e)
 
     # Define boundary nodes
-<<<<<<< HEAD
-    boundary_nodes = set()
-    for n in nodes_to_move:
-        if isinstance(n, nodes.AccessNode):
-            for iedge in state.in_edges(n):
-                if iedge.src not in nodes_to_move:
-                    boundary_nodes.add(n)
-                    break
-
-            for oedge in state.out_edges(n):
-                if oedge.dst not in nodes_to_move:
-                    boundary_nodes.add(n)
-=======
     for node in set(nodes_to_move):
         if isinstance(node, nodes.AccessNode):
             for iedge in state.in_edges(node):
@@ -775,35 +743,20 @@
             for oedge in state.out_edges(node):
                 if oedge.dst not in nodes_to_move:
                     boundary_nodes.add(node)
->>>>>>> 74a31cb7
                     break
 
     # Duplicate boundary nodes
     new_nodes = {}
-<<<<<<< HEAD
-    for n in boundary_nodes:
-        node_ = copy.deepcopy(n)
+    for node in boundary_nodes:
+        node_ = copy.deepcopy(node)
         state.add_node(node_)
-        new_nodes[n] = node_
-
-        if isinstance(n, nodes.AccessNode) and isinstance(sdfg.arrays[n.data], data.View):
+        new_nodes[node] = node_
+
+        if isinstance(n, nodes.AccessNode) and isinstance(state.sdfg.arrays[n.data], data.View):
             for view_node in get_all_view_nodes(state, n):
                 node_ = copy.deepcopy(view_node)
                 state.add_node(node_)
                 new_nodes[view_node] = node_
-
-    for edge in state.edges():
-        if edge.src in new_nodes and edge.dst in new_nodes:
-            state.add_edge(new_nodes[edge.src], edge.src_conn, new_nodes[edge.dst], edge.dst_conn,
-                           copy.deepcopy(edge.data))
-        elif edge.src in new_nodes:
-            state.add_edge(new_nodes[edge.src], edge.src_conn, edge.dst, edge.dst_conn, copy.deepcopy(edge.data))
-        elif edge.dst in new_nodes:
-=======
-    for node in boundary_nodes:
-        node_ = copy.deepcopy(node)
-        state.add_node(node_)
-        new_nodes[node] = node_
 
     for edge in state.edges():
         if edge.src in boundary_nodes and edge.dst in boundary_nodes:
@@ -812,7 +765,6 @@
         elif edge.src in boundary_nodes:
             state.add_edge(new_nodes[edge.src], edge.src_conn, edge.dst, edge.dst_conn, copy.deepcopy(edge.data))
         elif edge.dst in boundary_nodes:
->>>>>>> 74a31cb7
             state.add_edge(edge.src, edge.src_conn, new_nodes[edge.dst], edge.dst_conn, copy.deepcopy(edge.data))
 
     # Move nodes
@@ -829,7 +781,6 @@
         newstate.add_edge(e.src, e.src_conn, e.dst, e.dst_conn, e.data)
 
     return newstate
-
 
 def _get_internal_subset(internal_memlet: Memlet,
                          external_memlet: Memlet,
