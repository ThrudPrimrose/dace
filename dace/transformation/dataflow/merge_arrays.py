# Copyright 2019-2021 ETH Zurich and the DaCe authors. All rights reserved.
from dace.transformation import transformation
<<<<<<< HEAD
from dace import memlet, registry
from dace.sdfg import nodes
from dace.sdfg.graph import OrderedDiGraph
=======
from dace import memlet
from dace.sdfg import nodes, utils, graph as gr
from dace.sdfg import SDFGState
>>>>>>> b783fcb0
from dace.sdfg.propagation import propagate_memlet


class InMergeArrays(transformation.SingleStateTransformation, transformation.SimplifyPass):
    """ Merge duplicate arrays connected to the same scope entry. """

    array1 = transformation.PatternNode(nodes.AccessNode)
    array2 = transformation.PatternNode(nodes.AccessNode)
    map_entry = transformation.PatternNode(nodes.EntryNode)

    @classmethod
    def expressions(cls):
        # Matching
        #   o  o
        #   |  |
        # /======\

<<<<<<< HEAD
        g = OrderedDiGraph()
        g.add_node(InMergeArrays._array1)
        g.add_node(InMergeArrays._array2)
        g.add_node(InMergeArrays._map_entry)
        g.add_edge(InMergeArrays._array1, InMergeArrays._map_entry, None)
        g.add_edge(InMergeArrays._array2, InMergeArrays._map_entry, None)
=======
        g = gr.OrderedMultiDiConnectorGraph()
        g.add_node(cls.array1)
        g.add_node(cls.array2)
        g.add_node(cls.map_entry)
        g.add_edge(cls.array1, None, cls.map_entry, None, memlet.Memlet())
        g.add_edge(cls.array2, None, cls.map_entry, None, memlet.Memlet())
>>>>>>> b783fcb0
        return [g]

    def can_be_applied(self, graph: SDFGState, expr_index, sdfg, permissive=False):
        # Ensure both arrays contain the same data
        arr1 = self.array1
        arr2 = self.array2
        if arr1.data != arr2.data:
            return False

        # Ensure only arr1's node ID contains incoming edges
        if graph.in_degree(arr2) > 0:
            return False

        # Ensure arr1 and arr2's node IDs are ordered (avoid duplicates)
        arr1_id = graph.node_id(self.array1)
        arr2_id = graph.node_id(self.array2)
        if (graph.in_degree(arr1) == 0 and graph.in_degree(arr2) == 0 and arr1_id >= arr2_id):
            return False

        map = self.map_entry

        # If array's connector leads directly to map, skip it
        if all(e.dst_conn and not e.dst_conn.startswith('IN_') for e in graph.edges_between(arr1, map)):
            return False
        if all(e.dst_conn and not e.dst_conn.startswith('IN_') for e in graph.edges_between(arr2, map)):
            return False

        if (any(e.dst != map for e in graph.out_edges(arr1)) or any(e.dst != map for e in graph.out_edges(arr2))):
            return False

        # Ensure arr1 and arr2 are the first two incoming nodes (avoid further
        # duplicates)
        all_source_nodes = set(
            graph.node_id(e.src) for e in graph.in_edges(map) if e.src != arr1 and e.src != arr2
            and e.src.data == arr1.data and e.dst_conn and e.dst_conn.startswith('IN_') and graph.in_degree(e.src) == 0)
        if any(nid < arr1_id or nid < arr2_id for nid in all_source_nodes):
            return False

        return True

    def match_to_str(self, graph):
        arr = self.array1
        map = self.map_entry
        nid1, nid2 = graph.node_id(self.array1), graph.node_id(self.array2)
        return '%s (%d, %d) -> %s' % (arr.data, nid1, nid2, map.label)

    def apply(self, graph, sdfg):
        array = self.array1
        map = self.map_entry
        map_edge = next(e for e in graph.out_edges(array) if e.dst == map)
        result_connector = map_edge.dst_conn[3:]

        # Find all other incoming access nodes without incoming edges
        source_edges = [
            e for e in graph.in_edges(map) if isinstance(e.src, nodes.AccessNode) and e.src.data == array.data
            and e.src != array and e.dst_conn and e.dst_conn.startswith('IN_') and graph.in_degree(e.src) == 0
        ]

        # Modify connectors to point to first array
        connectors_to_remove = set()
        for e in source_edges:
            connector = e.dst_conn[3:]
            connectors_to_remove.add(connector)
            for inner_edge in graph.out_edges(map):
                if inner_edge.src_conn[4:] == connector:
                    inner_edge._src_conn = 'OUT_' + result_connector

        # Remove other nodes from state
        graph.remove_nodes_from(set(e.src for e in source_edges))

        # Remove connectors from scope entry
        for c in connectors_to_remove:
            map.remove_in_connector('IN_' + c)
            map.remove_out_connector('OUT_' + c)

        # Re-propagate memlets
        edge_to_propagate = next(e for e in graph.out_edges(map) if e.src_conn[4:] == result_connector)
        map_edge._data = propagate_memlet(dfg_state=graph,
                                          memlet=edge_to_propagate.data,
                                          scope_node=map,
                                          union_inner_edges=True)


class OutMergeArrays(transformation.SingleStateTransformation, transformation.SimplifyPass):
    """ Merge duplicate arrays connected to the same scope entry. """

    array1 = transformation.PatternNode(nodes.AccessNode)
    array2 = transformation.PatternNode(nodes.AccessNode)
    map_exit = transformation.PatternNode(nodes.ExitNode)

    @classmethod
    def expressions(cls):
        # Matching
        # \======/
        #   |  |
        #   o  o

<<<<<<< HEAD
        g = OrderedDiGraph()
        g.add_node(OutMergeArrays._array1)
        g.add_node(OutMergeArrays._array2)
        g.add_node(OutMergeArrays._map_exit)
        g.add_edge(OutMergeArrays._map_exit, OutMergeArrays._array1, None)
        g.add_edge(OutMergeArrays._map_exit, OutMergeArrays._array2, None)
=======
        g = gr.OrderedMultiDiConnectorGraph()
        g.add_node(cls.array1)
        g.add_node(cls.array2)
        g.add_node(cls.map_exit)
        g.add_edge(cls.map_exit, None, cls.array1, None, memlet.Memlet())
        g.add_edge(cls.map_exit, None, cls.array2, None, memlet.Memlet())
>>>>>>> b783fcb0
        return [g]

    def can_be_applied(self, graph, expr_index, sdfg, permissive=False):
        arr1_id = self.subgraph[OutMergeArrays.array1]
        arr2_id = self.subgraph[OutMergeArrays.array2]

        # Ensure both arrays contain the same data
        arr1 = self.array1
        arr2 = self.array2
        if arr1.data != arr2.data:
            return False

        # Ensure only arr1's node ID contains outgoing edges
        if graph.out_degree(arr2) > 0:
            return False

        # Ensure arr1 and arr2's node IDs are ordered (avoid duplicates)
        if (graph.out_degree(arr1) == 0 and graph.out_degree(arr2) == 0 and arr1_id >= arr2_id):
            return False

        map = self.map_exit

        if (any(e.src != map for e in graph.in_edges(arr1)) or any(e.src != map for e in graph.in_edges(arr2))):
            return False

        # Ensure arr1 and arr2 are the first two sink nodes (avoid further
        # duplicates)
        all_sink_nodes = set(
            graph.node_id(e.dst) for e in graph.out_edges(map)
            if e.dst != arr1 and e.dst != arr2 and e.dst.data == arr1.data and e.src_conn
            and e.src_conn.startswith('OUT_') and graph.out_degree(e.dst) == 0)
        if any(nid < arr1_id or nid < arr2_id for nid in all_sink_nodes):
            return False

        return True

    def match_to_str(self, graph):
        arr = self.array1
        map = self.map_exit
        nid1, nid2 = graph.node_id(self.array1), graph.node_id(self.array2)
        return '%s (%d, %d) -> %s' % (arr.data, nid1, nid2, map.label)

    def apply(self, graph, sdfg):
        array = self.array1
        map = self.map_exit
        map_edge = next(e for e in graph.in_edges(array) if e.src == map)
        result_connector = map_edge.src_conn[4:]

        # Find all other outgoing access nodes without outgoing edges
        dst_edges = [
            e for e in graph.out_edges(map) if isinstance(e.dst, nodes.AccessNode) and e.dst.data == array.data
            and e.dst != array and e.src_conn and e.src_conn.startswith('OUT_') and graph.out_degree(e.dst) == 0
        ]

        # Modify connectors to point to first array
        connectors_to_remove = set()
        for e in dst_edges:
            connector = e.src_conn[4:]
            connectors_to_remove.add(connector)
            for inner_edge in graph.in_edges(map):
                if inner_edge.dst_conn[3:] == connector:
                    inner_edge.dst_conn = 'IN_' + result_connector

        # Remove other nodes from state
        graph.remove_nodes_from(set(e.dst for e in dst_edges))

        # Remove connectors from scope entry
        for c in connectors_to_remove:
            map.remove_in_connector('IN_' + c)
            map.remove_out_connector('OUT_' + c)

        # Re-propagate memlets
        edge_to_propagate = next(e for e in graph.in_edges(map) if e.dst_conn[3:] == result_connector)
        map_edge._data = propagate_memlet(dfg_state=graph,
                                          memlet=edge_to_propagate.data,
                                          scope_node=map,
                                          union_inner_edges=True)


class MergeSourceSinkArrays(transformation.SingleStateTransformation, transformation.SimplifyPass):
    """ Merge duplicate arrays that are source/sink nodes. """

    array1 = transformation.PatternNode(nodes.AccessNode)

    @classmethod
    def expressions(cls):
        # Matching
        #   o  o
        return [utils.node_path_graph(cls.array1)]

<<<<<<< HEAD
        g = OrderedDiGraph()
        g.add_node(MergeSourceSinkArrays._array1)
        return [g]

    @staticmethod
    def can_be_applied(graph, candidate, expr_index, sdfg, permissive=False):
        arr1_id = candidate[MergeSourceSinkArrays._array1]
        arr1 = graph.node(arr1_id)
=======
    def can_be_applied(self, graph, expr_index, sdfg, permissive=False):
        arr1_id = self.subgraph[MergeSourceSinkArrays.array1]
        arr1 = self.array1
>>>>>>> b783fcb0

        # Ensure array is either a source or sink node
        src_nodes = graph.source_nodes()
        sink_nodes = graph.sink_nodes()
        if arr1 in src_nodes:
            nodes_to_consider = src_nodes
        elif arr1 in sink_nodes:
            nodes_to_consider = sink_nodes
        else:
            return False

        # Ensure there are more nodes with the same data
        other_nodes = [
            graph.node_id(n) for n in nodes_to_consider
            if isinstance(n, nodes.AccessNode) and n.data == arr1.data and n != arr1
        ]
        if len(other_nodes) == 0:
            return False

        # Ensure arr1 is the first node to avoid further duplicates
        nid = min(other_nodes)
        if nid < arr1_id:
            return False

        return True

    def apply(self, graph, sdfg):
        array = self.array1
        if array in graph.source_nodes():
            src_node = True
            nodes_to_consider = graph.source_nodes()
            edges_to_consider = lambda n: graph.out_edges(n)
        else:
            src_node = False
            nodes_to_consider = graph.sink_nodes()
            edges_to_consider = lambda n: graph.in_edges(n)

        for node in nodes_to_consider:
            if node == array:
                continue
            if not isinstance(node, nodes.AccessNode):
                continue
            if node.data != array.data:
                continue
            for edge in list(edges_to_consider(node)):
                if src_node:
                    graph.add_edge(array, edge.src_conn, edge.dst, edge.dst_conn, edge.data)
                else:
                    graph.add_edge(edge.src, edge.src_conn, array, edge.dst_conn, edge.data)
                graph.remove_edge(edge)
            graph.remove_node(node)<|MERGE_RESOLUTION|>--- conflicted
+++ resolved
@@ -1,14 +1,10 @@
 # Copyright 2019-2021 ETH Zurich and the DaCe authors. All rights reserved.
 from dace.transformation import transformation
-<<<<<<< HEAD
-from dace import memlet, registry
-from dace.sdfg import nodes
+from dace import memlet
 from dace.sdfg.graph import OrderedDiGraph
-=======
 from dace import memlet
 from dace.sdfg import nodes, utils, graph as gr
 from dace.sdfg import SDFGState
->>>>>>> b783fcb0
 from dace.sdfg.propagation import propagate_memlet
 
 
@@ -26,21 +22,12 @@
         #   |  |
         # /======\
 
-<<<<<<< HEAD
         g = OrderedDiGraph()
-        g.add_node(InMergeArrays._array1)
-        g.add_node(InMergeArrays._array2)
-        g.add_node(InMergeArrays._map_entry)
-        g.add_edge(InMergeArrays._array1, InMergeArrays._map_entry, None)
-        g.add_edge(InMergeArrays._array2, InMergeArrays._map_entry, None)
-=======
-        g = gr.OrderedMultiDiConnectorGraph()
         g.add_node(cls.array1)
         g.add_node(cls.array2)
         g.add_node(cls.map_entry)
-        g.add_edge(cls.array1, None, cls.map_entry, None, memlet.Memlet())
-        g.add_edge(cls.array2, None, cls.map_entry, None, memlet.Memlet())
->>>>>>> b783fcb0
+        g.add_edge(cls.array1, cls.map_entry, None)
+        g.add_edge(cls.array2, cls.map_entry, None)
         return [g]
 
     def can_be_applied(self, graph: SDFGState, expr_index, sdfg, permissive=False):
@@ -138,21 +125,12 @@
         #   |  |
         #   o  o
 
-<<<<<<< HEAD
         g = OrderedDiGraph()
-        g.add_node(OutMergeArrays._array1)
-        g.add_node(OutMergeArrays._array2)
-        g.add_node(OutMergeArrays._map_exit)
-        g.add_edge(OutMergeArrays._map_exit, OutMergeArrays._array1, None)
-        g.add_edge(OutMergeArrays._map_exit, OutMergeArrays._array2, None)
-=======
-        g = gr.OrderedMultiDiConnectorGraph()
         g.add_node(cls.array1)
         g.add_node(cls.array2)
         g.add_node(cls.map_exit)
-        g.add_edge(cls.map_exit, None, cls.array1, None, memlet.Memlet())
-        g.add_edge(cls.map_exit, None, cls.array2, None, memlet.Memlet())
->>>>>>> b783fcb0
+        g.add_edge(cls.map_exit, cls.array1, None)
+        g.add_edge(cls.map_exit, cls.array2, None)
         return [g]
 
     def can_be_applied(self, graph, expr_index, sdfg, permissive=False):
@@ -243,20 +221,13 @@
         #   o  o
         return [utils.node_path_graph(cls.array1)]
 
-<<<<<<< HEAD
         g = OrderedDiGraph()
         g.add_node(MergeSourceSinkArrays._array1)
         return [g]
 
-    @staticmethod
-    def can_be_applied(graph, candidate, expr_index, sdfg, permissive=False):
-        arr1_id = candidate[MergeSourceSinkArrays._array1]
-        arr1 = graph.node(arr1_id)
-=======
     def can_be_applied(self, graph, expr_index, sdfg, permissive=False):
         arr1_id = self.subgraph[MergeSourceSinkArrays.array1]
         arr1 = self.array1
->>>>>>> b783fcb0
 
         # Ensure array is either a source or sink node
         src_nodes = graph.source_nodes()
