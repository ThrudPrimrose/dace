--- conflicted
+++ resolved
@@ -469,39 +469,21 @@
                     other_data.assignments.update(edge.data.assignments)
             graph.remove_edge(edge)
 
-        # Cache start block
-        start_block = sdfg.start_block
-
         # Special case 1: first state is empty
         if first_state.is_empty():
-<<<<<<< HEAD
-            sdutil.change_edge_dest(sdfg, first_state, second_state)
-            sdfg.remove_node(first_state)
-            if start_block == first_state:
-                sdfg.start_block = sdfg.node_id(second_state)
-=======
             sdutil.change_edge_dest(graph, first_state, second_state)
             graph.remove_node(first_state)
             if graph.start_block == first_state:
                 graph.start_block = graph.node_id(second_state)
->>>>>>> 74a31cb7
             return
 
         # Special case 2: second state is empty
         if second_state.is_empty():
-<<<<<<< HEAD
-            sdutil.change_edge_src(sdfg, second_state, first_state)
-            sdutil.change_edge_dest(sdfg, second_state, first_state)
-            sdfg.remove_node(second_state)
-            if start_block == second_state:
-                sdfg.start_block = sdfg.node_id(first_state)
-=======
             sdutil.change_edge_src(graph, second_state, first_state)
             sdutil.change_edge_dest(graph, second_state, first_state)
             graph.remove_node(second_state)
             if graph.start_block == second_state:
                 graph.start_block = graph.node_id(first_state)
->>>>>>> 74a31cb7
             return
 
         # Normal case: both states are not empty
