--- conflicted
+++ resolved
@@ -631,16 +631,8 @@
     else:
         state.add_mapped_tasklet(
             name="_elementwise_",
-<<<<<<< HEAD
-            map_ranges={
-                '__i%d' % i: '0:%s' % n
-                for i, n in enumerate(inparr.shape)
-            },
-            inputs={'__inp': Memlet.simple(in_array, ','.join(['__i%d' % i for i in range(len(inparr.shape))]))},
-=======
             map_ranges={f'__i{dim}': f'0:{N}' for dim, N in enumerate(inparr.shape)},
             inputs={'__inp': Memlet.simple(in_array, ','.join([f'__i{dim}' for dim in range(len(inparr.shape))]))},
->>>>>>> 4139ddf0
             code=code,
             outputs={'__out': Memlet.simple(out_array, ','.join([f'__i{dim}' for dim in range(len(inparr.shape))]))},
             external_edges=True)
