--- conflicted
+++ resolved
@@ -980,11 +980,8 @@
 
     def visit_Array_Subscript_Node(self, node: ast_internal_classes.Array_Subscript_Node):
         self.nodes.append((node, self.current_parent))
-<<<<<<< HEAD
         for i in node.indices:
-            self.generic_visit(i)
-=======
->>>>>>> fda380fb
+            self.visit(i)
 
     def visit_Data_Ref_Node(self, node: ast_internal_classes.Data_Ref_Node):
 
@@ -993,13 +990,8 @@
             self.current_parent = node
             set_node = True
 
-<<<<<<< HEAD
         self.visit(node.parent_ref)
         self.visit(node.part_ref)
-=======
-        self.generic_visit(node.parent_ref)
-        self.generic_visit(node.part_ref)
->>>>>>> fda380fb
 
         if set_node:
             set_node = False
