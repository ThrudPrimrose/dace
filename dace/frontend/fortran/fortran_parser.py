# Copyright 2023 ETH Zurich and the DaCe authors. All rights reserved.

import copy
from venv import create
import warnings

from dace.data import Scalar, Structure

import dace.frontend.fortran.ast_components as ast_components
import dace.frontend.fortran.ast_transforms as ast_transforms
import dace.frontend.fortran.ast_utils as ast_utils
import dace.frontend.fortran.ast_internal_classes as ast_internal_classes
from dace.frontend.fortran.intrinsics import IntrinsicSDFGTransformation
from typing import List, Tuple, Set
from dace import dtypes
from dace import Language as lang
from dace import data as dat
from dace import SDFG, InterstateEdge, Memlet, pointer, nodes
from dace import symbolic as sym
from copy import deepcopy as dpcp

from dace.properties import CodeBlock
from fparser.two.parser import ParserFactory as pf
from fparser.common.readfortran import FortranStringReader as fsr
from fparser.common.readfortran import FortranFileReader as ffr
from fparser.two.symbol_table import SymbolTable

import os
from os import path
from shutil import copyfile
import networkx as nx

class AST_translator:
    """  
    This class is responsible for translating the internal AST into a SDFG.
    """
    def __init__(self, ast: ast_components.InternalFortranAst, source: str, multiple_sdfgs: bool = False,startpoint=None,sdfg_path=None):
        """
        :ast: The internal fortran AST to be used for translation
        :source: The source file name from which the AST was generated
        """
        self.sdfg_path=sdfg_path
        self.registered_types = {}
        self.transient_mode=True
        self.tables = ast.tables
        self.startpoint = startpoint
        self.top_level = None
        self.globalsdfg = None
        self.multiple_sdfgs = multiple_sdfgs
        self.functions_and_subroutines = ast.functions_and_subroutines
        self.name_mapping = ast_utils.NameMap()
        self.contexts = {}
        self.views = 0
        self.libstates = []
        self.file_name = source
        self.unallocated_arrays = []
        self.all_array_names = []
        self.last_sdfg_states = {}
        self.last_loop_continues = {}
        self.last_loop_breaks = {}
        self.last_returns = {}
        self.module_vars = []
        self.libraries = {}
        self.struct_views={}
        self.last_call_expression = {}
        self.ast_elements = {
            ast_internal_classes.If_Stmt_Node: self.ifstmt2sdfg,
            ast_internal_classes.For_Stmt_Node: self.forstmt2sdfg,
            ast_internal_classes.Map_Stmt_Node: self.forstmt2sdfg,
            ast_internal_classes.Execution_Part_Node: self.basicblock2sdfg,
            ast_internal_classes.Subroutine_Subprogram_Node: self.subroutine2sdfg,
            ast_internal_classes.BinOp_Node: self.binop2sdfg,
            ast_internal_classes.Decl_Stmt_Node: self.declstmt2sdfg,
            ast_internal_classes.Var_Decl_Node: self.vardecl2sdfg,
            ast_internal_classes.Symbol_Decl_Node: self.symbol2sdfg,
            ast_internal_classes.Symbol_Array_Decl_Node: self.symbolarray2sdfg,
            ast_internal_classes.Call_Expr_Node: self.call2sdfg,
            ast_internal_classes.Program_Node: self.ast2sdfg,
            ast_internal_classes.Write_Stmt_Node: self.write2sdfg,
            ast_internal_classes.Allocate_Stmt_Node: self.allocate2sdfg,
            ast_internal_classes.Break_Node: self.break2sdfg,
            ast_internal_classes.Derived_Type_Def_Node: self.derivedtypedef2sdfg,
            ast_internal_classes.Pointer_Assignment_Stmt_Node: self.pointerassignment2sdfg,
        }

    def get_dace_type(self, type):
        """  
        This function matches the fortran type to the corresponding dace type
        by referencing the ast_utils.fortrantypes2dacetypes dictionary.
        """
        if isinstance(type, str):
            if type in ast_utils.fortrantypes2dacetypes:
                return ast_utils.fortrantypes2dacetypes[type]
            elif type in self.registered_types:
                return self.registered_types[type]
            else:
                #TODO: This is bandaid.
                if type=="VOID":
                    return ast_utils.fortrantypes2dacetypes["DOUBLE"]
                    raise ValueError("Unknown type " + type)

    def get_name_mapping_in_context(self, sdfg: SDFG):
        """
        This function returns a copy of the name mapping union
         for the given sdfg and the top-level sdfg.
        """
        a = self.name_mapping[self.globalsdfg].copy()
        if sdfg is not self.globalsdfg:
            a.update(self.name_mapping[sdfg])
        return a

    def get_arrays_in_context(self, sdfg: SDFG):
        """
        This function returns a copy of the union of arrays 
        for the given sdfg and the top-level sdfg.
        """
        a = self.globalsdfg.arrays.copy()
        if sdfg is not self.globalsdfg:
            a.update(sdfg.arrays)
        return a

    def get_memlet_range(self, sdfg: SDFG, variables: List[ast_internal_classes.FNode], var_name: str,
                         var_name_tasklet: str) -> str:
        """
        This function returns the memlet range for the given variable.
        :param sdfg: The sdfg in which the variable is used
        :param variables: The list of variables in the current context
        :param var_name: The name of the variable for which the memlet range should be returned
        :param var_name_tasklet: The name of the variable in the tasklet
        :return: The memlet range for the given variable
        """
        var = self.get_arrays_in_context(sdfg).get(var_name)

        if len(var.shape) == 0:
            return ""

        if (len(var.shape) == 1 and var.shape[0] == 1):
            return "0"

        for o_v in variables:
            if o_v.name == var_name_tasklet:
                return ast_utils.generate_memlet(o_v, sdfg, self)

    def translate(self, node: ast_internal_classes.FNode, sdfg: SDFG):
        """
        This function is responsible for translating the AST into a SDFG.
        :param node: The node to be translated
        :param sdfg: The SDFG to which the node should be translated
        :note: This function is recursive and will call itself for all child nodes
        :note: This function will call the appropriate function for the node type
        :note: The dictionary ast_elements, part of the class itself contains all functions that are called for the different node types
        """
        if node.__class__ in self.ast_elements:
            self.ast_elements[node.__class__](node, sdfg)
        elif isinstance(node, list):
            for i in node:
                self.translate(i, sdfg)
        else:
            warnings.warn(f"WARNING: {node.__class__.__name__}")

    def ast2sdfg(self, node: ast_internal_classes.Program_Node, sdfg: SDFG):
        """
        This function is responsible for translating the Fortran AST into a SDFG.
        :param node: The node to be translated
        :param sdfg: The SDFG to which the node should be translated
        :note: This function is recursive and will call itself for all child nodes
        :note: This function will call the appropriate function for the node type
        :note: The dictionary ast_elements, part of the class itself contains all functions that are called for the different node types
        """
        self.globalsdfg = sdfg
        for i in node.modules:
            structs_lister=ast_transforms.StructLister()
            if i.specification_part is not None:
                structs_lister.visit(i.specification_part)
            struct_dep_graph=nx.DiGraph()
            for ii,name in zip(structs_lister.structs,structs_lister.names):
                if name not in struct_dep_graph.nodes:
                    struct_dep_graph.add_node(name)
                struct_deps_finder=ast_transforms.StructDependencyLister(structs_lister.names)
                struct_deps_finder.visit(ii)
                struct_deps=struct_deps_finder.structs_used
                #print(struct_deps)
                for j,pointing,point_name in zip(struct_deps,struct_deps_finder.is_pointer,struct_deps_finder.pointer_names):
                    if j not in struct_dep_graph.nodes:
                        struct_dep_graph.add_node(j)
                    struct_dep_graph.add_edge(name,j,pointing=pointing,point_name=point_name)
            parse_order = list(reversed(list(nx.topological_sort(struct_dep_graph))))        
            for jj in parse_order:
              for j in i.specification_part.typedecls:
                    if j.name.name==jj:
                        self.translate(j, sdfg)
                        if j.__class__.__name__ != "Derived_Type_Def_Node":
                            for k in j.vardecl:
                                self.module_vars.append((k.name, i.name))
            if i.specification_part is not None:                                
              for j in i.specification_part.symbols:
                self.translate(j, sdfg)
                if  isinstance(j, ast_internal_classes.Symbol_Array_Decl_Node):
                    self.module_vars.append((j.name, i.name))
                else:
                    for k in j.vardecl:
                        self.module_vars.append((k.name, i.name))
              for j in i.specification_part.specifications:
                self.translate(j, sdfg)
                for k in j.vardecl:
                    self.module_vars.append((k.name, i.name))
        if node.main_program is not None:
            for i in node.main_program.specification_part.typedecls:
                self.translate(i, sdfg)
            for i in node.main_program.specification_part.symbols:
                self.translate(i, sdfg)
            for i in node.main_program.specification_part.specifications:
                self.translate(i, sdfg)
            self.translate(node.main_program.execution_part.execution, sdfg)
        else: 
            if self.startpoint is None:
                raise ValueError("No main program or start point found")
            else:
                #self.startpoint=node.modules[0].subroutine_definitions[0].execution_part.execution
                self.transient_mode=False
                for i in self.startpoint.specification_part.typedecls:
                    self.translate(i, sdfg)
                for i in self.startpoint.specification_part.symbols:
                    self.translate(i, sdfg)
                for i in self.startpoint.specification_part.specifications:
                    self.translate(i, sdfg)
                self.transient_mode=True    
                self.translate(self.startpoint.execution_part.execution, sdfg)   

    def pointerassignment2sdfg(self, node: ast_internal_classes.Pointer_Assignment_Stmt_Node, sdfg: SDFG):
        """
        This function is responsible for translating Fortran pointer assignments into a SDFG.
        :param node: The node to be translated
        :param sdfg: The SDFG to which the node should be translated
        """
        if isinstance(node.name_target, ast_internal_classes.Data_Ref_Node):
            if node.name_target.parent_ref.name not in self.name_mapping[sdfg]: 
                raise ValueError("Unknown variable " + node.name_target.name)
            self.name_mapping[sdfg][node.name_pointer.name] = self.name_mapping[sdfg][node.name_target.parent_ref.name+"_"+node.name_target.part_ref.name]

        else:       
            if node.name_target.name not in self.name_mapping[sdfg]:
                raise ValueError("Unknown variable " + node.name_target.name)
            found = False
            for i in self.unallocated_arrays:
                if i[0] == node.name_pointer.name:
                    if found:
                        raise ValueError("Multiple unallocated arrays with the same name")
                    fount = True
                    self.unallocated_arrays.remove(i)
            self.name_mapping[sdfg][node.name_pointer.name] = self.name_mapping[sdfg][node.name_target.name]

    def derivedtypedef2sdfg(self, node: ast_internal_classes.Derived_Type_Def_Node, sdfg: SDFG):
        """
        This function is responsible for registering Fortran derived type declarations into a SDFG as nested data types.
        :param node: The node to be translated
        :param sdfg: The SDFG to which the node should be translated
        """
        name = node.name.name
        if node.component_part is None:
            components=[]
        else:     
            components = node.component_part.component_def_stmts
        dict_setup = {}
        for i in components:
            j = i.vars
            for k in j.vardecl:
                complex_datatype=False
                datatype = self.get_dace_type(k.type)
                if isinstance(datatype, dat.Structure):
                    complex_datatype=True
                if k.sizes is not None:
                    sizes = []
                    offset = []
                    offset_value = -1
                    for i in k.sizes:
                        tw = ast_utils.TaskletWriter([], [], sdfg, self.name_mapping)
                        text = tw.write_code(i)
                        sizes.append(sym.pystr_to_symbolic(text))
                        offset.append(offset_value)
                    strides = [dat._prod(sizes[:i]) for i in range(len(sizes))]
                    if not complex_datatype:
                        dict_setup[k.name] = dat.Array(
                        datatype,
                        sizes,
                        strides=strides,
                        offset=offset,
                        )
                    else:
                        dict_setup[k.name] = dat.StructArray(datatype, sizes, strides=strides, offset=offset)

                else:
                    if not complex_datatype:
                        dict_setup[k.name] = dat.Scalar(datatype)
                    else:
                        dict_setup[k.name] = datatype

        structure_obj = Structure(dict_setup, name)
        self.registered_types[name] = structure_obj

    def basicblock2sdfg(self, node: ast_internal_classes.Execution_Part_Node, sdfg: SDFG):
        """
        This function is responsible for translating Fortran basic blocks into a SDFG.
        :param node: The node to be translated
        :param sdfg: The SDFG to which the node should be translated
        """

        for i in node.execution:
            self.translate(i, sdfg)

    def allocate2sdfg(self, node: ast_internal_classes.Allocate_Stmt_Node, sdfg: SDFG):
        """
        This function is responsible for translating Fortran allocate statements into a SDFG.
        :param node: The node to be translated
        :param sdfg: The SDFG to which the node should be translated
        :note: We pair the allocate with a list of unallocated arrays.
        """
        for i in node.allocation_list:
            for j in self.unallocated_arrays:
                if j[0] == i.name.name and sdfg == j[2]:
                    datatype = j[1]
                    transient = j[3]
                    self.unallocated_arrays.remove(j)
                    offset_value = -1
                    sizes = []
                    offset = []
                    for j in i.shape.shape_list:
                        tw = ast_utils.TaskletWriter([], [], sdfg, self.name_mapping)
                        text = tw.write_code(j)
                        sizes.append(sym.pystr_to_symbolic(text))
                        offset.append(offset_value)
                    strides = [dat._prod(sizes[:i]) for i in range(len(sizes))]
                    self.name_mapping[sdfg][i.name.name] = sdfg._find_new_name(i.name.name)

                    self.all_array_names.append(self.name_mapping[sdfg][i.name.name])
                    if self.contexts.get(sdfg.name) is None:
                        self.contexts[sdfg.name] = ast_utils.Context(name=sdfg.name)
                    if i.name.name not in self.contexts[sdfg.name].containers:
                        self.contexts[sdfg.name].containers.append(i.name.name)
                    sdfg.add_array(self.name_mapping[sdfg][i.name.name],
                                   shape=sizes,
                                   dtype=datatype,
                                   offset=offset,
                                   strides=strides,
                                   transient=transient)

    def write2sdfg(self, node: ast_internal_classes.Write_Stmt_Node, sdfg: SDFG):
        #TODO implement
        raise NotImplementedError("Fortran write statements are not implemented yet")

    def ifstmt2sdfg(self, node: ast_internal_classes.If_Stmt_Node, sdfg: SDFG):
        """
        This function is responsible for translating Fortran if statements into a SDFG.
        :param node: The node to be translated
        :param sdfg: The SDFG to which the node should be translated
        """

        name = f"If_l_{str(node.line_number[0])}_c_{str(node.line_number[1])}"
        begin_state = ast_utils.add_simple_state_to_sdfg(self, sdfg, f"Begin{name}")
        guard_substate = sdfg.add_state(f"Guard{name}")
        sdfg.add_edge(begin_state, guard_substate, InterstateEdge())

        condition = ast_utils.ProcessedWriter(sdfg, self.name_mapping).write_code(node.cond)

        body_ifstart_state = sdfg.add_state(f"BodyIfStart{name}")
        self.last_sdfg_states[sdfg] = body_ifstart_state
        self.translate(node.body, sdfg)
        final_substate = sdfg.add_state(f"MergeState{name}")

        sdfg.add_edge(guard_substate, body_ifstart_state, InterstateEdge(condition))

        if self.last_sdfg_states[sdfg] not in [
                self.last_loop_breaks.get(sdfg),
                self.last_loop_continues.get(sdfg),
                self.last_returns.get(sdfg)
        ]:
            body_ifend_state = ast_utils.add_simple_state_to_sdfg(self, sdfg, f"BodyIfEnd{name}")
            sdfg.add_edge(body_ifend_state, final_substate, InterstateEdge())

        if len(node.body_else.execution) > 0:
            name_else = f"Else_l_{str(node.line_number[0])}_c_{str(node.line_number[1])}"
            body_elsestart_state = sdfg.add_state("BodyElseStart" + name_else)
            self.last_sdfg_states[sdfg] = body_elsestart_state
            self.translate(node.body_else, sdfg)
            body_elseend_state = ast_utils.add_simple_state_to_sdfg(self, sdfg, f"BodyElseEnd{name_else}")
            sdfg.add_edge(guard_substate, body_elsestart_state, InterstateEdge("not (" + condition + ")"))
            sdfg.add_edge(body_elseend_state, final_substate, InterstateEdge())
        else:
            sdfg.add_edge(guard_substate, final_substate, InterstateEdge("not (" + condition + ")"))
        self.last_sdfg_states[sdfg] = final_substate

    def forstmt2sdfg(self, node: ast_internal_classes.For_Stmt_Node, sdfg: SDFG):
        """
        This function is responsible for translating Fortran for statements into a SDFG.
        :param node: The node to be translated
        :param sdfg: The SDFG to which the node should be translated
        """

        declloop = False
        name = "FOR_l_" + str(node.line_number[0]) + "_c_" + str(node.line_number[1])
        begin_state = ast_utils.add_simple_state_to_sdfg(self, sdfg, "Begin" + name)
        guard_substate = sdfg.add_state("Guard" + name)
        final_substate = sdfg.add_state("Merge" + name)
        self.last_sdfg_states[sdfg] = final_substate
        decl_node = node.init
        entry = {}
        if isinstance(decl_node, ast_internal_classes.BinOp_Node):
            if sdfg.symbols.get(decl_node.lval.name) is not None:
                iter_name = decl_node.lval.name
            elif self.name_mapping[sdfg].get(decl_node.lval.name) is not None:
                iter_name = self.name_mapping[sdfg][decl_node.lval.name]
            else:
                raise ValueError("Unknown variable " + decl_node.lval.name)
            entry[iter_name] = ast_utils.ProcessedWriter(sdfg, self.name_mapping).write_code(decl_node.rval)

        sdfg.add_edge(begin_state, guard_substate, InterstateEdge(assignments=entry))

        condition = ast_utils.ProcessedWriter(sdfg, self.name_mapping).write_code(node.cond)

        increment = "i+0+1"
        if isinstance(node.iter, ast_internal_classes.BinOp_Node):
            increment = ast_utils.ProcessedWriter(sdfg, self.name_mapping).write_code(node.iter.rval)
        entry = {iter_name: increment}

        begin_loop_state = sdfg.add_state("BeginLoop" + name)
        end_loop_state = sdfg.add_state("EndLoop" + name)
        self.last_sdfg_states[sdfg] = begin_loop_state
        self.last_loop_continues[sdfg] = final_substate
        self.translate(node.body, sdfg)

        sdfg.add_edge(self.last_sdfg_states[sdfg], end_loop_state, InterstateEdge())
        sdfg.add_edge(guard_substate, begin_loop_state, InterstateEdge(condition))
        sdfg.add_edge(end_loop_state, guard_substate, InterstateEdge(assignments=entry))
        sdfg.add_edge(guard_substate, final_substate, InterstateEdge(f"not ({condition})"))
        self.last_sdfg_states[sdfg] = final_substate

    def symbol2sdfg(self, node: ast_internal_classes.Symbol_Decl_Node, sdfg: SDFG):
        """
        This function is responsible for translating Fortran symbol declarations into a SDFG.
        :param node: The node to be translated
        :param sdfg: The SDFG to which the node should be translated
        """

        if self.contexts.get(sdfg.name) is None:
            self.contexts[sdfg.name] = ast_utils.Context(name=sdfg.name)
        if self.contexts[sdfg.name].constants.get(node.name) is None:
            if isinstance(node.init, ast_internal_classes.Int_Literal_Node) or isinstance(
                    node.init, ast_internal_classes.Real_Literal_Node):
                self.contexts[sdfg.name].constants[node.name] = node.init.value
            elif isinstance(node.init, ast_internal_classes.Name_Node):
                self.contexts[sdfg.name].constants[node.name] = self.contexts[sdfg.name].constants[node.init.name]
            else:
<<<<<<< HEAD
                if node.init is not None:
                    tw = ast_utils.TaskletWriter([], [], sdfg, self.name_mapping)
                
                    text = tw.write_code(node.init)
                    self.contexts[sdfg.name].constants[node.name] = sym.pystr_to_symbolic(text)    
=======
                tw = ast_utils.TaskletWriter([], [], sdfg, self.name_mapping)
                if node.init is not None:
                    text = tw.write_code(node.init)
                    self.contexts[sdfg.name].constants[node.name] = sym.pystr_to_symbolic(text)
>>>>>>> 6d8ee01a
           
        datatype = self.get_dace_type(node.type)
        if node.name not in sdfg.symbols:
            sdfg.add_symbol(node.name, datatype)
            if self.last_sdfg_states.get(sdfg) is None:
                bstate = sdfg.add_state("SDFGbegin", is_start_state=True)
                self.last_sdfg_states[sdfg] = bstate
            if node.init is not None:
                substate = sdfg.add_state(f"Dummystate_{node.name}")
                increment = ast_utils.TaskletWriter([], [], sdfg, self.name_mapping).write_code(node.init)

                entry = {node.name: increment}
                sdfg.add_edge(self.last_sdfg_states[sdfg], substate, InterstateEdge(assignments=entry))
                self.last_sdfg_states[sdfg] = substate

    def symbolarray2sdfg(self, node: ast_internal_classes.Symbol_Array_Decl_Node, sdfg: SDFG):

        return NotImplementedError(
            "Symbol_Decl_Node not implemented. This should be done via a transformation that itemizes the constant array."
        )

    def subroutine2sdfg(self, node: ast_internal_classes.Subroutine_Subprogram_Node, sdfg: SDFG):
        """
        This function is responsible for translating Fortran subroutine declarations into a SDFG.
        :param node: The node to be translated
        :param sdfg: The SDFG to which the node should be translated
        """

        if node.execution_part is None:
            return

        # First get the list of read and written variables
        inputnodefinder = ast_transforms.FindInputs()
        inputnodefinder.visit(node)
        input_vars = inputnodefinder.nodes
        outputnodefinder = ast_transforms.FindOutputs()
        outputnodefinder.visit(node)
        output_vars = outputnodefinder.nodes
        write_names = list(dict.fromkeys([i.name for i in output_vars]))
        read_names = list(dict.fromkeys([i.name for i in input_vars]))

        # Collect the parameters and the function signature to comnpare and link
        parameters = node.args.copy()

        new_sdfg = SDFG(node.name.name)
        substate = ast_utils.add_simple_state_to_sdfg(self, sdfg, "state" + node.name.name)
        variables_in_call = []
        if self.last_call_expression.get(sdfg) is not None:
            variables_in_call = self.last_call_expression[sdfg]

        # Sanity check to make sure the parameter numbers match
        if not ((len(variables_in_call) == len(parameters)) or
                (len(variables_in_call) == len(parameters) + 1
                 and not isinstance(node.result_type, ast_internal_classes.Void))):
            print('Variables in call', len(variables_in_call))
            print('Parameters', len(parameters))
            #for i in variables_in_call:
            #    print("VAR CALL: ", i.name)
            #for j in parameters:
            #    print("LOCAL TO UPDATE: ", j.name)
            raise ValueError("number of parameters does not match the function signature")

        # creating new arrays for nested sdfg
        ins_in_new_sdfg = []
        outs_in_new_sdfg = []

        views = []
        ind_count = 0

        var2 = []
        literals = []
        literal_values = []
        par2 = []

        symbol_arguments = []

        # First we need to check if the parameters are literals or variables
        for arg_i, variable in enumerate(variables_in_call):
            if isinstance(variable, ast_internal_classes.Name_Node):
                varname = variable.name
            elif isinstance(variable, ast_internal_classes.Array_Subscript_Node):
                varname = variable.name.name
            if isinstance(variable, ast_internal_classes.Literal) or varname == "LITERAL":
                literals.append(parameters[arg_i])
                literal_values.append(variable)
                continue
            elif varname in sdfg.symbols:
                symbol_arguments.append((parameters[arg_i], variable))
                continue

            par2.append(parameters[arg_i])
            var2.append(variable)

        #This handles the case where the function is called with literals
        variables_in_call = var2
        parameters = par2
        assigns = []
        for lit, litval in zip(literals, literal_values):
            local_name = lit
            assigns.append(
                ast_internal_classes.BinOp_Node(lval=ast_internal_classes.Name_Node(name=local_name.name),
                                                rval=litval,
                                                op="=",
                                                line_number=node.line_number))

        # This handles the case where the function is called with symbols
        for parameter, symbol in symbol_arguments:
            if parameter.name != symbol.name:
                assigns.append(
                    ast_internal_classes.BinOp_Node(lval=ast_internal_classes.Name_Node(name=parameter.name),
                                                    rval=ast_internal_classes.Name_Node(name=symbol.name),
                                                    op="=",
                                                    line_number=node.line_number))

        # This handles the case where the function is called with variables starting with the case that the variable is local to the calling SDFG
        for variable_in_call in variables_in_call:
            all_arrays = self.get_arrays_in_context(sdfg)

            sdfg_name = self.name_mapping.get(sdfg).get(ast_utils.get_name(variable_in_call))
            globalsdfg_name = self.name_mapping.get(self.globalsdfg).get(ast_utils.get_name(variable_in_call))
            matched = False
            for array_name, array in all_arrays.items():
                if array_name in [sdfg_name]:
                    matched = True
                    local_name = parameters[variables_in_call.index(variable_in_call)]
                    self.name_mapping[new_sdfg][local_name.name] = new_sdfg._find_new_name(local_name.name)
                    self.all_array_names.append(self.name_mapping[new_sdfg][local_name.name])
                    if local_name.name in read_names:
                        ins_in_new_sdfg.append(self.name_mapping[new_sdfg][local_name.name])
                    if local_name.name in write_names:
                        outs_in_new_sdfg.append(self.name_mapping[new_sdfg][local_name.name])

                    indices = 0
                    index_list = []
                    shape = []
                    tmp_node = variable_in_call
                    strides = list(array.strides)
                    offsets = list(array.offset)
                    mysize = 1

                    if isinstance(variable_in_call, ast_internal_classes.Array_Subscript_Node):
                        changed_indices = 0
                        for i in variable_in_call.indices:
                            if isinstance(i, ast_internal_classes.ParDecl_Node):
                                if i.type == "ALL":
                                    shape.append(array.shape[indices])
                                    mysize = mysize * array.shape[indices]
                                    index_list.append(None)
                                else:
                                    raise NotImplementedError("Index in ParDecl should be ALL")
                            else:
                                text = ast_utils.ProcessedWriter(sdfg, self.name_mapping).write_code(i)
                                index_list.append(sym.pystr_to_symbolic(text))
                                strides.pop(indices - changed_indices)
                                offsets.pop(indices - changed_indices)
                                changed_indices += 1
                            indices = indices + 1

                    if isinstance(variable_in_call, ast_internal_classes.Name_Node):
                        shape = list(array.shape)
                    # Functionally, this identifies the case where the array is in fact a scalar
                    if shape == () or shape == (1, ) or shape == [] or shape == [1]:
                        new_sdfg.add_scalar(self.name_mapping[new_sdfg][local_name.name], array.dtype, array.storage)
                    else:
                        # This is the case where the array is not a scalar and we need to create a view
                        if not isinstance(variable_in_call, ast_internal_classes.Name_Node):
                            offsets_zero = []
                            for index in offsets:
                                offsets_zero.append(0)
                            viewname, view = sdfg.add_view(array_name + "_view_" + str(self.views),
                                                           shape,
                                                           array.dtype,
                                                           storage=array.storage,
                                                           strides=strides,
                                                           offset=offsets_zero)
                            from dace import subsets

                            all_indices = [None] * (len(array.shape) - len(index_list)) + index_list
                            subset = subsets.Range([(i, i, 1) if i is not None else (1, s, 1)
                                                    for i, s in zip(all_indices, array.shape)])
                            smallsubset = subsets.Range([(0, s - 1, 1) for s in shape])

                            memlet = Memlet(f'{array_name}[{subset}]->{smallsubset}')
                            memlet2 = Memlet(f'{viewname}[{smallsubset}]->{subset}')
                            wv = None
                            rv = None
                            if local_name.name in read_names:
                                r = substate.add_read(array_name)
                                wv = substate.add_write(viewname)
                                substate.add_edge(r, None, wv, 'views', dpcp(memlet))
                            if local_name.name in write_names:
                                rv = substate.add_read(viewname)
                                w = substate.add_write(array_name)
                                substate.add_edge(rv, 'views2', w, None, dpcp(memlet2))

                            self.views = self.views + 1
                            views.append([array_name, wv, rv, variables_in_call.index(variable_in_call)])

                        new_sdfg.add_array(self.name_mapping[new_sdfg][local_name.name],
                                           shape,
                                           array.dtype,
                                           array.storage,
                                           strides=strides,
                                           offset=offsets)
            if not matched:
                # This handles the case where the function is called with global variables
                for array_name, array in all_arrays.items():
                    if array_name in [globalsdfg_name]:
                        local_name = parameters[variables_in_call.index(variable_in_call)]
                        self.name_mapping[new_sdfg][local_name.name] = new_sdfg._find_new_name(local_name.name)
                        self.all_array_names.append(self.name_mapping[new_sdfg][local_name.name])
                        if local_name.name in read_names:
                            ins_in_new_sdfg.append(self.name_mapping[new_sdfg][local_name.name])
                        if local_name.name in write_names:
                            outs_in_new_sdfg.append(self.name_mapping[new_sdfg][local_name.name])

                        indices = 0
                        if isinstance(variable_in_call, ast_internal_classes.Array_Subscript_Node):
                            indices = len(variable_in_call.indices)

                        shape = array.shape[indices:]

                        if shape == () or shape == (1, ):
                            new_sdfg.add_scalar(self.name_mapping[new_sdfg][local_name.name], array.dtype,
                                                array.storage)
                        else:
                            new_sdfg.add_array(self.name_mapping[new_sdfg][local_name.name],
                                               shape,
                                               array.dtype,
                                               array.storage,
                                               strides=array.strides,
                                               offset=array.offset)

        # Preparing symbol dictionary for nested sdfg
        sym_dict = {}
        for i in sdfg.symbols:
            sym_dict[i] = i

        not_found_write_names = []
        not_found_read_names = []
        for i in write_names:
            if self.name_mapping[new_sdfg].get(i) is None:
                not_found_write_names.append(i)
        for i in read_names:
            if self.name_mapping[new_sdfg].get(i) is None:
                not_found_read_names.append(i)

        # This handles the library states that are needed to inject dataflow to prevent library calls from being reordered
        # Currently not sufficient for all cases
        for i in self.libstates:
            self.name_mapping[new_sdfg][i] = new_sdfg._find_new_name(i)
            self.all_array_names.append(self.name_mapping[new_sdfg][i])
            if i in read_names:
                ins_in_new_sdfg.append(self.name_mapping[new_sdfg][i])
            if i in write_names:
                outs_in_new_sdfg.append(self.name_mapping[new_sdfg][i])
            new_sdfg.add_scalar(self.name_mapping[new_sdfg][i], dtypes.int32, transient=False)
        addedmemlets = []
        
        globalmemlets = []
        # This handles the case where the function is called with read variables found in a module
        for i in not_found_read_names:
            if i in [a[0] for a in self.module_vars]:
                if self.name_mapping[sdfg].get(i) is not None:
                    self.name_mapping[new_sdfg][i] = new_sdfg._find_new_name(i)
                    addedmemlets.append(i)
                    self.all_array_names.append(self.name_mapping[new_sdfg][i])
                    if i in read_names:
                        ins_in_new_sdfg.append(self.name_mapping[new_sdfg][i])
                    if i in write_names:
                        outs_in_new_sdfg.append(self.name_mapping[new_sdfg][i])
                    array_in_global = sdfg.arrays[self.name_mapping[sdfg][i]]
                    if isinstance(array_in_global, Scalar):
                        new_sdfg.add_scalar(self.name_mapping[new_sdfg][i], array_in_global.dtype, transient=False)
                    elif array_in_global.type == "Array":
                        new_sdfg.add_array(self.name_mapping[new_sdfg][i],
                                           array_in_global.shape,
                                           array_in_global.dtype,
                                           array_in_global.storage,
                                           transient=False,
                                           strides=array_in_global.strides,
                                           offset=array_in_global.offset)
                elif self.name_mapping[self.globalsdfg].get(i) is not None:
                    self.name_mapping[new_sdfg][i] = new_sdfg._find_new_name(i)
                    globalmemlets.append(i)
                    self.all_array_names.append(self.name_mapping[new_sdfg][i])
                    if i in read_names:
                        ins_in_new_sdfg.append(self.name_mapping[new_sdfg][i])
                    if i in write_names:
                        outs_in_new_sdfg.append(self.name_mapping[new_sdfg][i])

                    array_in_global = self.globalsdfg.arrays[self.name_mapping[self.globalsdfg][i]]
                    if isinstance(array_in_global, Scalar):
                        new_sdfg.add_scalar(self.name_mapping[new_sdfg][i], array_in_global.dtype, transient=False)
                    elif array_in_global.type == "Array":
                        new_sdfg.add_array(self.name_mapping[new_sdfg][i],
                                           array_in_global.shape,
                                           array_in_global.dtype,
                                           array_in_global.storage,
                                           transient=False,
                                           strides=array_in_global.strides,
                                           offset=array_in_global.offset)
        # This handles the case where the function is called with wrriten but not read variables found in a module
        for i in not_found_write_names:
            if i in not_found_read_names:
                continue
            if i in [a[0] for a in self.module_vars]:
                if self.name_mapping[sdfg].get(i) is not None:
                    self.name_mapping[new_sdfg][i] = new_sdfg._find_new_name(i)
                    addedmemlets.append(i)
                    self.all_array_names.append(self.name_mapping[new_sdfg][i])
                    if i in read_names:
                        ins_in_new_sdfg.append(self.name_mapping[new_sdfg][i])
                    if i in write_names:
                        outs_in_new_sdfg.append(self.name_mapping[new_sdfg][i])

                    array = sdfg.arrays[self.name_mapping[sdfg][i]]
                    if isinstance(array_in_global, Scalar):
                        new_sdfg.add_scalar(self.name_mapping[new_sdfg][i], array_in_global.dtype, transient=False)
                    elif array_in_global.type == "Array":
                        new_sdfg.add_array(self.name_mapping[new_sdfg][i],
                                           array_in_global.shape,
                                           array_in_global.dtype,
                                           array_in_global.storage,
                                           transient=False,
                                           strides=array_in_global.strides,
                                           offset=array_in_global.offset)
                elif self.name_mapping[self.globalsdfg].get(i) is not None:
                    self.name_mapping[new_sdfg][i] = new_sdfg._find_new_name(i)
                    globalmemlets.append(i)
                    self.all_array_names.append(self.name_mapping[new_sdfg][i])
                    if i in read_names:
                        ins_in_new_sdfg.append(self.name_mapping[new_sdfg][i])
                    if i in write_names:
                        outs_in_new_sdfg.append(self.name_mapping[new_sdfg][i])

                    array = self.globalsdfg.arrays[self.name_mapping[self.globalsdfg][i]]
                    if isinstance(array_in_global, Scalar):
                        new_sdfg.add_scalar(self.name_mapping[new_sdfg][i], array_in_global.dtype, transient=False)
                    elif array_in_global.type == "Array":
                        new_sdfg.add_array(self.name_mapping[new_sdfg][i],
                                           array_in_global.shape,
                                           array_in_global.dtype,
                                           array_in_global.storage,
                                           transient=False,
                                           strides=array_in_global.strides,
                                           offset=array_in_global.offset)
        if self.multiple_sdfgs==False:
            internal_sdfg = substate.add_nested_sdfg(new_sdfg,
                                                 sdfg,
                                                 ins_in_new_sdfg,
                                                 outs_in_new_sdfg,
                                                 symbol_mapping=sym_dict)
        else:
            internal_sdfg = substate.add_nested_sdfg(None,
                                                 sdfg,
                                                 ins_in_new_sdfg,
                                                 outs_in_new_sdfg,
                                                 symbol_mapping=sym_dict,
                                                 name="External_nested_" + new_sdfg.name)    
        #if self.multiple_sdfgs==False:
            # Now adding memlets

        for i in self.libstates:
            memlet = "0"
            if i in write_names:
                ast_utils.add_memlet_write(substate, self.name_mapping[sdfg][i], internal_sdfg,
                                        self.name_mapping[new_sdfg][i], memlet)
            if i in read_names:
                ast_utils.add_memlet_read(substate, self.name_mapping[sdfg][i], internal_sdfg,
                                        self.name_mapping[new_sdfg][i], memlet)

        for i in variables_in_call:

            local_name = parameters[variables_in_call.index(i)]
            if self.name_mapping.get(sdfg).get(ast_utils.get_name(i)) is not None:
                var = sdfg.arrays.get(self.name_mapping[sdfg][ast_utils.get_name(i)])
                mapped_name = self.name_mapping[sdfg][ast_utils.get_name(i)]
            # TODO: FIx symbols in function calls
            elif ast_utils.get_name(i) in sdfg.symbols:
                var = ast_utils.get_name(i)
                mapped_name = ast_utils.get_name(i)
            elif self.name_mapping.get(self.globalsdfg).get(ast_utils.get_name(i)) is not None:
                var = self.globalsdfg.arrays.get(self.name_mapping[self.globalsdfg][ast_utils.get_name(i)])
                mapped_name = self.name_mapping[self.globalsdfg][ast_utils.get_name(i)]
            else:
                raise NameError("Variable name not found: " + ast_utils.get_name(i))

            if not hasattr(var, "shape") or len(var.shape) == 0:
                memlet = ""
            elif (len(var.shape) == 1 and var.shape[0] == 1):
                memlet = "0"
            else:
                memlet = ast_utils.generate_memlet(i, sdfg, self)

            found = False
            for elem in views:
                if mapped_name == elem[0] and elem[3] == variables_in_call.index(i):
                    found = True

                    if local_name.name in write_names:
                        memlet = subsets.Range([(0, s - 1, 1) for s in sdfg.arrays[elem[2].label].shape])
                        substate.add_memlet_path(internal_sdfg,
                                                elem[2],
                                                src_conn=self.name_mapping[new_sdfg][local_name.name],
                                                memlet=Memlet(expr=elem[2].label, subset=memlet))
                    if local_name.name in read_names:
                        memlet = subsets.Range([(0, s - 1, 1) for s in sdfg.arrays[elem[1].label].shape])
                        substate.add_memlet_path(elem[1],
                                                internal_sdfg,
                                                dst_conn=self.name_mapping[new_sdfg][local_name.name],
                                                memlet=Memlet(expr=elem[1].label, subset=memlet))

            if not found:
                if local_name.name in write_names:
                    ast_utils.add_memlet_write(substate, mapped_name, internal_sdfg,
                                            self.name_mapping[new_sdfg][local_name.name], memlet)
                if local_name.name in read_names:
                    ast_utils.add_memlet_read(substate, mapped_name, internal_sdfg,
                                            self.name_mapping[new_sdfg][local_name.name], memlet)

        for i in addedmemlets:
            local_name=ast_internal_classes.Name_Node(name=i)
            memlet = ast_utils.generate_memlet(ast_internal_classes.Name_Node(name=i), sdfg, self)
            if local_name.name in write_names:
                ast_utils.add_memlet_write(substate, self.name_mapping[sdfg][i], internal_sdfg,
                                        self.name_mapping[new_sdfg][i], memlet)
            if local_name.name in read_names:
                ast_utils.add_memlet_read(substate, self.name_mapping[sdfg][i], internal_sdfg,
                                        self.name_mapping[new_sdfg][i], memlet)
        for i in globalmemlets:
            local_name=ast_internal_classes.Name_Node(name=i)
            memlet = ast_utils.generate_memlet(ast_internal_classes.Name_Node(name=i), sdfg, self)
            if local_name.name in write_names:
                ast_utils.add_memlet_write(substate, self.name_mapping[self.globalsdfg][i], internal_sdfg,
                                        self.name_mapping[new_sdfg][i], memlet)
            if local_name.name in read_names:
                ast_utils.add_memlet_read(substate, self.name_mapping[self.globalsdfg][i], internal_sdfg,
                                        self.name_mapping[new_sdfg][i], memlet)

        #Finally, now that the nested sdfg is built and the memlets are added, we can parse the internal of the subroutine and add it to the SDFG.

        if node.execution_part is not None:
            for j in node.specification_part.uses:
                for k in j.list:
                    if self.contexts.get(new_sdfg.name) is None:
                        self.contexts[new_sdfg.name] = ast_utils.Context(name=new_sdfg.name)
                    if self.contexts[new_sdfg.name].constants.get(
                            ast_utils.get_name(k)) is None and self.contexts[self.globalsdfg.name].constants.get(
                                ast_utils.get_name(k)) is not None:
                        self.contexts[new_sdfg.name].constants[ast_utils.get_name(k)] = self.contexts[
                            self.globalsdfg.name].constants[ast_utils.get_name(k)]

                    pass
            for j in node.specification_part.specifications:
                self.declstmt2sdfg(j, new_sdfg)
            for i in assigns:
                self.translate(i, new_sdfg)
            self.translate(node.execution_part, new_sdfg)

        if self.multiple_sdfgs==True:
            internal_sdfg.path=self.sdfg_path+ new_sdfg.name + ".sdfg"
            new_sdfg.save(path.join(self.sdfg_path, new_sdfg.name + ".sdfg"))        


    def binop2sdfg(self, node: ast_internal_classes.BinOp_Node, sdfg: SDFG):
        """
        This parses binary operations to tasklets in a new state or creates
        a function call with a nested SDFG if the operation is a function
        call rather than a simple assignment.
        :param node: The node to be translated
        :param sdfg: The SDFG to which the node should be translated
        """

        calls = ast_transforms.FindFunctionCalls()
        calls.visit(node)
        if len(calls.nodes) == 1:
            augmented_call = calls.nodes[0]
            from dace.frontend.fortran.intrinsics import FortranIntrinsics
            if augmented_call.name.name not in ["pow", "atan2", "tanh", "__dace_epsilon", *FortranIntrinsics.retained_function_names()]:
                augmented_call.args.append(node.lval)
                augmented_call.hasret = True
                self.call2sdfg(augmented_call, sdfg)
                return

        outputnodefinder = ast_transforms.FindOutputs()
        outputnodefinder.visit(node)
        output_vars = outputnodefinder.nodes
        output_names = []
        output_names_tasklet = []

        for i in output_vars:
            mapped_name = self.get_name_mapping_in_context(sdfg).get(i.name)
            arrays = self.get_arrays_in_context(sdfg)

            if mapped_name in arrays and mapped_name not in output_names:
                output_names.append(mapped_name)
                output_names_tasklet.append(i.name)

        inputnodefinder = ast_transforms.FindInputs()
        inputnodefinder.visit(node)
        input_vars = inputnodefinder.nodes
        input_names = []
        input_names_tasklet = []

        for i in input_vars:
            mapped_name = self.get_name_mapping_in_context(sdfg).get(i.name)
            arrays = self.get_arrays_in_context(sdfg)
            if i.name in sdfg.symbols:
                continue
            if mapped_name in arrays:  # and mapped_name not in input_names:
                count = input_names.count(mapped_name)
                input_names.append(mapped_name)
                input_names_tasklet.append(i.name + "_" + str(count) + "_in")

        substate = ast_utils.add_simple_state_to_sdfg(
            self, sdfg, "_state_l" + str(node.line_number[0]) + "_c" + str(node.line_number[1]))

        output_names_changed = [o_t + "_out" for o_t in output_names]

        tasklet = ast_utils.add_tasklet(substate, "_l" + str(node.line_number[0]) + "_c" + str(node.line_number[1]),
                                        input_names_tasklet, output_names_changed, "text", node.line_number,
                                        self.file_name)

        for i, j in zip(input_names, input_names_tasklet):
            memlet_range = self.get_memlet_range(sdfg, input_vars, i, j)
            src= ast_utils.add_memlet_read(substate, i, tasklet, j, memlet_range)
            if self.struct_views.get(sdfg) is not None:
              if self.struct_views[sdfg].get(i) is not None:
                pair= self.struct_views[sdfg][i]
                access=substate.add_access(pair[0])
                substate.add_edge(access, None,src,'views',  Memlet(data=pair[0], subset=memlet_range))


        for i, j, k in zip(output_names, output_names_tasklet, output_names_changed):

            memlet_range = self.get_memlet_range(sdfg, output_vars, i, j)
            ast_utils.add_memlet_write(substate, i, tasklet, k, memlet_range)
        tw = ast_utils.TaskletWriter(output_names, output_names_changed, sdfg, self.name_mapping, input_names,
                                     input_names_tasklet)

        text = tw.write_code(node)
        tasklet.code = CodeBlock(text, lang.Python)

    def call2sdfg(self, node: ast_internal_classes.Call_Expr_Node, sdfg: SDFG):
        """
        This parses function calls to a nested SDFG 
        or creates a tasklet with an external library call.
        :param node: The node to be translated
        :param sdfg: The SDFG to which the node should be translated
        """

        self.last_call_expression[sdfg] = node.args
        match_found = False
        rettype = "INTEGER"
        hasret = False
        for fsname in self.functions_and_subroutines:
          if fsname.name == node.name.name:
        
            for i in self.top_level.function_definitions:
                if i.name.name == node.name.name:
                    self.function2sdfg(i, sdfg)
                    return
            for i in self.top_level.subroutine_definitions:
                if i.name.name == node.name.name:
                    self.subroutine2sdfg(i, sdfg)
                    return
            for j in self.top_level.modules:
                for i in j.function_definitions:
                    if i.name.name == node.name.name:
                        self.function2sdfg(i, sdfg)
                        return
                for i in j.subroutine_definitions:
                    if i.name.name == node.name.name:
                        self.subroutine2sdfg(i, sdfg)
                        return
        else:
            # This part handles the case that it's an external library call
            libstate = self.libraries.get(node.name.name)
            if not isinstance(rettype, ast_internal_classes.Void) and hasattr(node, "hasret"):
                if node.hasret:
                    hasret = True
                    retval = node.args.pop(len(node.args) - 1)
            if node.name == "free":
                return
            input_names_tasklet = {}
            output_names_tasklet = []
            input_names = []
            output_names = []
            special_list_in = {}
            special_list_out = []
            if libstate is not None:
                special_list_in[self.name_mapping[sdfg][libstate] + "_task"] = dtypes.pointer(
                    sdfg.arrays.get(self.name_mapping[sdfg][libstate]).dtype)
                special_list_out.append(self.name_mapping[sdfg][libstate] + "_task_out")
            used_vars = [
                node for node in ast_transforms.mywalk(node) if isinstance(node, ast_internal_classes.Name_Node)
            ]

            for i in used_vars:
                for j in sdfg.arrays:
                    if self.name_mapping.get(sdfg).get(i.name) == j and j not in input_names:
                        elem = sdfg.arrays.get(j)
                        scalar = False
                        if len(elem.shape) == 0:
                            scalar = True
                        elif (len(elem.shape) == 1 and elem.shape[0] == 1):
                            scalar = True
                        if not scalar and not node.name.name in ["fprintf", "printf"]:
                            output_names.append(j)
                            output_names_tasklet.append(i.name)

                        input_names_tasklet[i.name] = dtypes.pointer(elem.dtype)
                        input_names.append(j)

            output_names_changed = []
            for o, o_t in zip(output_names, output_names_tasklet):
                output_names_changed.append(o_t + "_out")

            tw = ast_utils.TaskletWriter(output_names_tasklet.copy(), output_names_changed.copy(), sdfg,
                                         self.name_mapping)
            if not isinstance(rettype, ast_internal_classes.Void) and hasret:
                special_list_in[retval.name] = pointer(self.get_dace_type(rettype))
                special_list_out.append(retval.name + "_out")
                text = tw.write_code(
                    ast_internal_classes.BinOp_Node(lval=retval, op="=", rval=node, line_number=node.line_number))

            else:
                text = tw.write_code(node)
            substate = ast_utils.add_simple_state_to_sdfg(self, sdfg, "_state" + str(node.line_number[0]))

            tasklet = ast_utils.add_tasklet(substate, str(node.line_number[0]), {
                **input_names_tasklet,
                **special_list_in
            }, output_names_changed + special_list_out, "text", node.line_number, self.file_name)
            if libstate is not None:
                ast_utils.add_memlet_read(substate, self.name_mapping[sdfg][libstate], tasklet,
                                          self.name_mapping[sdfg][libstate] + "_task", "0")

                ast_utils.add_memlet_write(substate, self.name_mapping[sdfg][libstate], tasklet,
                                           self.name_mapping[sdfg][libstate] + "_task_out", "0")
            if not isinstance(rettype, ast_internal_classes.Void) and hasret:
                ast_utils.add_memlet_read(substate, self.name_mapping[sdfg][retval.name], tasklet, retval.name, "0")

                ast_utils.add_memlet_write(substate, self.name_mapping[sdfg][retval.name], tasklet,
                                           retval.name + "_out", "0")

            for i, j in zip(input_names, input_names_tasklet):
                memlet_range = self.get_memlet_range(sdfg, used_vars, i, j)
                ast_utils.add_memlet_read(substate, i, tasklet, j, memlet_range)

            for i, j, k in zip(output_names, output_names_tasklet, output_names_changed):

                memlet_range = self.get_memlet_range(sdfg, used_vars, i, j)
                ast_utils.add_memlet_write(substate, i, tasklet, k, memlet_range)

            setattr(tasklet, "code", CodeBlock(text, lang.Python))

    def declstmt2sdfg(self, node: ast_internal_classes.Decl_Stmt_Node, sdfg: SDFG):
        """
        This function translates a variable declaration statement to an access node on the sdfg
        :param node: The node to translate
        :param sdfg: The sdfg to attach the access node to
        :note This function is the top level of the declaration, most implementation is in vardecl2sdfg
        """
        for i in node.vardecl:
            self.translate(i, sdfg)

    def vardecl2sdfg(self, node: ast_internal_classes.Var_Decl_Node, sdfg: SDFG):
        """
        This function translates a variable declaration to an access node on the sdfg
        :param node: The node to translate
        :param sdfg: The sdfg to attach the access node to

        """
        #if the sdfg is the toplevel-sdfg, the variable is a global variable
        transient = self.transient_mode
        # find the type
        datatype = self.get_dace_type(node.type)
        if hasattr(node, "alloc"):
            if node.alloc:
                self.unallocated_arrays.append([node.name, datatype, sdfg, transient])
                return
        # get the dimensions
        if node.sizes is not None:
            sizes = []
            offset = []
            offset_value = -1
            for i in node.sizes:
                tw = ast_utils.TaskletWriter([], [], sdfg, self.name_mapping)
                text = tw.write_code(i)
                sizes.append(sym.pystr_to_symbolic(text))
                offset.append(offset_value)

        else:
            sizes = None
        # create and check name - if variable is already defined (function argument and defined in declaration part) simply stop
        if self.name_mapping[sdfg].get(node.name) is not None:
            return

        if node.name in sdfg.symbols:
            return

        self.name_mapping[sdfg][node.name] = sdfg._find_new_name(node.name)

        if sizes is None:
            if isinstance(datatype, Structure):
                datatype.transient = transient
                sdfg.add_datadesc(self.name_mapping[sdfg][node.name], datatype)
                if self.struct_views.get(sdfg) is None:
                    self.struct_views[sdfg] = {}
                for i in datatype.members:
                    sdfg.add_view(self.name_mapping[sdfg][node.name] + "_" + i,datatype.members[i].shape,datatype.members[i].dtype)
                    self.name_mapping[sdfg][node.name + "_" + i] = self.name_mapping[sdfg][node.name] + "_" + i
                    self.struct_views[sdfg][self.name_mapping[sdfg][node.name] + "_" + i]=[self.name_mapping[sdfg][node.name],i]
            else:
                sdfg.add_scalar(self.name_mapping[sdfg][node.name], dtype=datatype, transient=transient)
        else:
            strides = [dat._prod(sizes[:i]) for i in range(len(sizes))]
            
            if isinstance(datatype, Structure):
                datatype.transient = transient
                arr_dtype = datatype[sizes]
                arr_dtype.offset = [-1 for _ in sizes]
                sdfg.add_datadesc(self.name_mapping[sdfg][node.name], arr_dtype)
                
            else:    
                sdfg.add_array(self.name_mapping[sdfg][node.name],
                           shape=sizes,
                           dtype=datatype,
                           offset=offset,
                           strides=strides,
                           transient=transient)

        self.all_array_names.append(self.name_mapping[sdfg][node.name])
        if self.contexts.get(sdfg.name) is None:
            self.contexts[sdfg.name] = ast_utils.Context(name=sdfg.name)
        if node.name not in self.contexts[sdfg.name].containers:
            self.contexts[sdfg.name].containers.append(node.name)

        if hasattr(node,"init") and node.init is not None:
            self.translate(ast_internal_classes.BinOp_Node(lval=ast_internal_classes.Name_Node(name=node.name,type=node.type),op="=",rval=node.init,line_number=node.line_number), sdfg)    

    def break2sdfg(self, node: ast_internal_classes.Break_Node, sdfg: SDFG):

        self.last_loop_breaks[sdfg] = self.last_sdfg_states[sdfg]
        sdfg.add_edge(self.last_sdfg_states[sdfg], self.last_loop_continues.get(sdfg), InterstateEdge())

def create_ast_from_string(
    source_string: str,
    sdfg_name: str,
    transform: bool = False,
    normalize_offsets: bool = False,
    multiple_sdfgs: bool = False
):
    """
    Creates an AST from a Fortran file in a string
    :param source_string: The fortran file as a string
    :param sdfg_name: The name to be given to the resulting SDFG
    :return: The resulting AST

    """
    parser = pf().create(std="f2008")
    reader = fsr(source_string)
    ast = parser(reader)
    tables = SymbolTable
    own_ast = ast_components.InternalFortranAst(ast, tables)
    program = own_ast.create_ast(ast)

    functions_and_subroutines_builder = ast_transforms.FindFunctionAndSubroutines()
    functions_and_subroutines_builder.visit(program)
    functions_and_subroutines = functions_and_subroutines_builder.nodes

    if transform:
        program = ast_transforms.functionStatementEliminator(program)
        program = ast_transforms.CallToArray(functions_and_subroutines_builder.nodes).visit(program)
        program = ast_transforms.CallExtractor().visit(program)
        program = ast_transforms.SignToIf().visit(program)
        program = ast_transforms.ArrayToLoop(program).visit(program)

        for transformation in own_ast.fortran_intrinsics().transformations():
            transformation.initialize(program)
            program = transformation.visit(program)

        program = ast_transforms.ForDeclarer().visit(program)
        program = ast_transforms.IndexExtractor(program, normalize_offsets).visit(program)

        program = ast_transforms.optionalArgsExpander(program)

    return (program, own_ast)

def create_sdfg_from_string(
    source_string: str,
    sdfg_name: str,
    normalize_offsets: bool = False,
    multiple_sdfgs: bool = False,
    sources: List[str] = None,
):
    """
    Creates an SDFG from a fortran file in a string
    :param source_string: The fortran file as a string
    :param sdfg_name: The name to be given to the resulting SDFG
    :return: The resulting SDFG
    
    """
    parser = pf().create(std="f2008")
    reader = fsr(source_string)
    ast = parser(reader)

    exclude_list = []
    missing_modules = []
    dep_graph = nx.DiGraph()
    asts = {}
    actually_used_in_module={}
    ast = recursive_ast_improver(ast,
                                 sources,
                                 [],
                                 parser,
                                 exclude_list=exclude_list,
                                 missing_modules=missing_modules,
                                 dep_graph=dep_graph,
                                 asts=asts)
    
    print(dep_graph)
    parse_order = list(reversed(list(nx.topological_sort(dep_graph))))
    simple_graph,actually_used_in_module=ast_utils.eliminate_dependencies(dep_graph)
    
    changed=True
    while changed:
        
        simpler_graph=simple_graph.copy()
        simple_graph,actually_used_in_module=ast_utils.eliminate_dependencies(simpler_graph)
        if simple_graph.number_of_nodes()==simpler_graph.number_of_nodes() and simple_graph.number_of_edges()==simpler_graph.number_of_edges(): 
            changed=False


    parse_order = list(reversed(list(nx.topological_sort(simple_graph))))
      
    parse_list={}
    what_to_parse_list={}
    type_to_parse_list={}
    for i in parse_order:
        edges=simple_graph.in_edges(i)
        parse_list[i]=[]
        fands_list=[]
        type_list=[]
        res=simple_graph.nodes.get(i).get("info_list")
        for j in edges:
            deps=simple_graph.get_edge_data(j[0],j[1]).get("obj_list")
            print(j[0],j[1],deps)
            if deps is None:   
                continue
            for k in deps:
                if k.string not in parse_list[i]:
                    parse_list[i].append(k.string)
            
            
            if res is not None:
                for jj in parse_list[i]:
                    if jj in res.list_of_functions:
                        if jj not in fands_list:
                            fands_list.append(jj)
                    if jj in res.list_of_subroutines:
                        if jj not in fands_list:
                            fands_list.append(jj)
                    if jj in res.list_of_types:
                        if jj not in type_list:
                            type_list.append(jj)        
        print("Module " + i + " used names: " + str(parse_list[i]))
        if len(fands_list)>0:
            print("Module " + i + " used fands: " + str(fands_list))
            print("ACtually used: "+str(actually_used_in_module[i]))
        for j in actually_used_in_module[i]:
            if res is not None:
                if j in res.list_of_functions:
                    if j not in fands_list:
                        fands_list.append(j)
                if j in res.list_of_subroutines:
                    if j not in fands_list:
                        fands_list.append(j)  
                if j in res.list_of_types:
                    if j not in type_list:
                        type_list.append(j)        

        what_to_parse_list[i]=fands_list  
        type_to_parse_list[i]=type_list 
    
    if len(parse_order)==0:
        top_level_ast=ast
    else:
        top_level_ast = parse_order.pop()
    changes=True
    new_children=[]
    if len(parse_order)>0:
        for i in ast.children:
        
            if i.children[0].children[1].string not in parse_order and i.children[0].children[1].string!=top_level_ast:
                print("Module " + i.children[0].children[1].string + " not needing parsing")
            else:
                types=[]
                subroutinesandfunctions=[]
                new_spec_children=[]
                for j in i.children[1].children:
                    if j.__class__.__name__=="Type_Declaration_Stmt":
                        if j.children[0].__class__.__name__!="Declaration_Type_Spec":
                            new_spec_children.append(j) 
                            continue   
                        else:
                            entity_decls=[]
                            for k in j.children[2].children:
                                if k.__class__.__name__=="Entity_Decl":
                                    if k.children[0].string in actually_used_in_module[i.children[0].children[1].string]:
                                        entity_decls.append(k)
                            if entity_decls==[]:
                                continue            
                            if j.children[2].children.__class__.__name__=="tuple":
                                print("Assumption failed: Tuple not expected")
                                new_spec_children.append(j)
                                continue
                            j.children[2].children.clear()
                            for k in entity_decls:
                                j.children[2].children.append(k)            
                            new_spec_children.append(j)
                    elif j.__class__.__name__=="Derived_Type_Def":
                        if j.children[0].children[1].string in type_to_parse_list[i.children[0].children[1].string]:
                            new_spec_children.append(j)
                    else:
                        new_spec_children.append(j)
                i.children[1].children.clear()
                for j in new_spec_children:
                    i.children[1].children.append(j)        
                if i.children[2].__class__.__name__=="End_Module_Stmt":
                    new_children.append(i)
                    continue
                if i.children[0].children[1].string!=top_level_ast:
                    for j in i.children[2].children:
                        if j.__class__.__name__!="Contains_Stmt":

                            if j.children[0].children[1].string in what_to_parse_list[i.children[0].children[1].string]:
                                subroutinesandfunctions.append(j)        
                    i.children[2].children.clear()
                    for j in subroutinesandfunctions:
                        i.children[2].children.append(j)        
                new_children.append(i)

        ast.children.clear()
        for i in new_children:
            ast.children.append(i)  
        name_dict = {}
        rename_dict = {}
        for i in parse_order:
            local_rename_dict = {}
            edges = list(simple_graph.in_edges(i))
            names = []
            for j in edges:
                list_dict = simple_graph.get_edge_data(j[0], j[1])
                if (list_dict['obj_list'] is not None):
                    for k in list_dict['obj_list']:
                        if not k.__class__.__name__ == "Name":
                            if k.__class__.__name__ == "Rename":
                                if k.children[2].string not in names:
                                    names.append(k.children[2].string)
                                local_rename_dict[k.children[2].string] = k.children[1].string
                            #print("Assumption failed: Object list contains non-name node")
                        else:
                            if k.string not in names:
                                names.append(k.string)
            rename_dict[i] = local_rename_dict
            name_dict[i] = names
    
                    

    tables = SymbolTable
    own_ast = ast_components.InternalFortranAst(ast, tables)

    program = own_ast.create_ast(ast)
    functions_and_subroutines_builder = ast_transforms.FindFunctionAndSubroutines()
    functions_and_subroutines_builder.visit(program)
    own_ast.functions_and_subroutines = functions_and_subroutines_builder.nodes
    program = ast_transforms.functionStatementEliminator(program)
    program = ast_transforms.CallToArray(functions_and_subroutines_builder.nodes).visit(program)
    program = ast_transforms.CallExtractor().visit(program)
    program = ast_transforms.FunctionCallTransformer().visit(program)
    program = ast_transforms.FunctionToSubroutineDefiner().visit(program)
    program = ast_transforms.ElementalFunctionExpander(functions_and_subroutines_builder.nodes).visit(program)
    
    count=0
    for i in program.function_definitions:
        if isinstance(i, ast_internal_classes.Subroutine_Subprogram_Node):
            program.subroutine_definitions.append(i)
            own_ast.functions_and_subroutines.append(i.name)
            count+=1
    if count!=len(program.function_definitions):
        raise NameError("Not all functions were transformed to subroutines")
    program.function_definitions=[]
    program = ast_transforms.SignToIf().visit(program)
    program = ast_transforms.ArrayToLoop(program).visit(program)

    for transformation in own_ast.fortran_intrinsics().transformations():
        transformation.initialize(program)
        program = transformation.visit(program)

    program = ast_transforms.ForDeclarer().visit(program)
    program = ast_transforms.IndexExtractor(program, normalize_offsets).visit(program)
    program = ast_transforms.optionalArgsExpander(program)
    structs_lister=ast_transforms.StructLister()
    structs_lister.visit(program)
    struct_dep_graph=nx.DiGraph()
    for i,name in zip(structs_lister.structs,structs_lister.names):
        if name not in struct_dep_graph.nodes:
            struct_dep_graph.add_node(name)
        struct_deps_finder=ast_transforms.StructDependencyLister(structs_lister.names)
        struct_deps_finder.visit(i)
        struct_deps=struct_deps_finder.structs_used
        print(struct_deps)
        for j,pointing,point_name in zip(struct_deps,struct_deps_finder.is_pointer,struct_deps_finder.pointer_names):
            if j not in struct_dep_graph.nodes:
                struct_dep_graph.add_node(j)
            struct_dep_graph.add_edge(name,j,pointing=pointing,point_name=point_name)
    cycles=nx.algorithms.cycles.simple_cycles(struct_dep_graph)
    has_cycles=list(cycles)
    cycles_we_cannot_ignore=[]
    for cycle in has_cycles:
        print(cycle)
        for i in cycle:
            is_pointer=struct_dep_graph.get_edge_data(i,cycle[(cycle.index(i)+1)%len(cycle)])["pointing"]
            point_name=struct_dep_graph.get_edge_data(i,cycle[(cycle.index(i)+1)%len(cycle)])["point_name"]
            print(i,is_pointer)
            if is_pointer:
                actually_used_pointer_node_finder=ast_transforms.StructPointerChecker(i,cycle[(cycle.index(i)+1)%len(cycle)],point_name)
                actually_used_pointer_node_finder.visit(program)
                print(actually_used_pointer_node_finder.nodes)
                if len(actually_used_pointer_node_finder.nodes)==0:
                    print("We can ignore this cycle")
                    program=ast_transforms.StructPointerEliminator(i,cycle[(cycle.index(i)+1)%len(cycle)],point_name).visit(program)
                else:
                    cycles_we_cannot_ignore.append(cycle)    
    if len(cycles_we_cannot_ignore)>0:
        raise NameError("Structs have cyclic dependencies")
    own_ast.tables = own_ast.symbols

    ast2sdfg = AST_translator(own_ast, __file__, multiple_sdfgs=multiple_sdfgs)
    sdfg = SDFG(sdfg_name)
    ast2sdfg.top_level = program
    ast2sdfg.globalsdfg = sdfg
    ast2sdfg.translate(program, sdfg)

    for node, parent in sdfg.all_nodes_recursive():
        if isinstance(node, nodes.NestedSDFG):
            if node.sdfg is not None:
                if 'test_function' in node.sdfg.name:
                    sdfg = node.sdfg
                    break
    sdfg.parent = None
    sdfg.parent_sdfg = None
    sdfg.parent_nsdfg_node = None
    sdfg.reset_sdfg_list()

    sdfg.apply_transformations(IntrinsicSDFGTransformation)
    sdfg.expand_library_nodes()

    return sdfg


def create_sdfg_from_fortran_file(source_string: str):
    """
    Creates an SDFG from a fortran file
    :param source_string: The fortran file name
    :return: The resulting SDFG

    """
    parser = pf().create(std="f2008")
    reader = ffr(source_string)
    ast = parser(reader)
    tables = SymbolTable
    own_ast = ast_components.InternalFortranAst(ast, tables)
    program = own_ast.create_ast(ast)
    functions_and_subroutines_builder = ast_transforms.FindFunctionAndSubroutines()
    functions_and_subroutines_builder.visit(program)
    own_ast.functions_and_subroutines = functions_and_subroutines_builder.nodes
    program = ast_transforms.functionStatementEliminator(program)
    program = ast_transforms.CallToArray(functions_and_subroutines_builder.nodes).visit(program)
    program = ast_transforms.CallExtractor().visit(program)
    program = ast_transforms.SignToIf().visit(program)
    program = ast_transforms.ArrayToLoop().visit(program)
    program = ast_transforms.SumToLoop().visit(program)
    program = ast_transforms.ForDeclarer().visit(program)
    program = ast_transforms.IndexExtractor().visit(program)
    program = ast_transforms.optionalArgsExpander(program)
    ast2sdfg = AST_translator(own_ast, __file__)
    sdfg = SDFG(source_string)
    ast2sdfg.top_level = program
    ast2sdfg.globalsdfg = sdfg
    ast2sdfg.translate(program, sdfg)
    sdfg.apply_transformations(IntrinsicSDFGTransformation)
    sdfg.expand_library_nodes()

    return sdfg

def recursive_ast_improver(ast,
                           source_list,
                           include_list,
                           parser,
                           exclude_list=[],
                           missing_modules=[],
                           dep_graph=nx.DiGraph(),
                           asts={}):
    dfl = ast_utils.DefModuleLister()
    dfl.get_defined_modules(ast)
    defined_modules = dfl.list_of_modules
    main_program_mode=False
    if len(defined_modules) != 1:
        #print("Defined modules: ", defined_modules)
        print("Assumption failed: Only one module per file")
        if len(defined_modules)==0 and ast.__class__.__name__ == "Program":
            main_program_mode=True
    ufl = ast_utils.UseModuleLister()
    ufl.get_used_modules(ast)
    objects_in_modules = ufl.objects_in_use
    used_modules = ufl.list_of_modules
    
    fandsl=ast_utils.FunctionSubroutineLister()
    fandsl.get_functions_and_subroutines(ast)
    functions_and_subroutines=fandsl.list_of_functions+fandsl.list_of_subroutines

    #print("Functions and subroutines: ", functions_and_subroutines)
    if not main_program_mode:
        parent_module = defined_modules[0]
    else:
        parent_module = ast.children[0].children[0].children[1].string
    for i in defined_modules:
        if i not in exclude_list:
            exclude_list.append(i)
        #if i not in dep_graph.nodes:
        dep_graph.add_node(i,info_list=fandsl)
    for i in used_modules:
        if i not in dep_graph.nodes:
            dep_graph.add_node(i)
        weight = None
        if i in objects_in_modules:
            weight=[]

            for j in objects_in_modules[i].children:
                weight.append(j)
        dep_graph.add_edge(parent_module, i, obj_list=weight)

    #print("It's turtles all the way down: ", len(exclude_list))
    modules_to_parse = []
    for i in used_modules:
        if i not in defined_modules and i not in exclude_list:
            #print("Module " + i + " not defined")
            modules_to_parse.append(i)
    added_modules = []
    for i in modules_to_parse:
        found = False
        name=i
        if i=="mo_restart_nml_and_att": 
            name="mo_restart_nmls_and_atts"
        if i=="yomhook":
            name="yomhook_dummy"    
        for j in source_list:
            if name in j:
                fname = j.split("/")
                fname = fname[len(fname) - 1]
                if fname == name + ".f90" or fname == name + ".F90":
                    found = True
                    next_file = j
                    break

        if not found:
            print("Module " + i + " not found in source list! This is bad!")
            if i not in missing_modules:
                missing_modules.append(i)
            #raise Exception("Module " + i + " not found in source list")
            continue
        if isinstance(source_list,dict):
            reader = fsr(source_list[next_file])
            next_ast = parser(reader)
            
        else:
            next_reader = ffr(file_candidate=next_file, include_dirs=include_list, source_only=source_list)
            next_ast = parser(next_reader)

        next_ast = recursive_ast_improver(next_ast,
                                          source_list,
                                          include_list,
                                          parser,
                                          exclude_list=exclude_list,
                                          missing_modules=missing_modules,
                                          dep_graph=dep_graph,
                                          asts=asts)
        for mod in next_ast.children:
            added_modules.append(mod)
            if mod.children[0].children[1].string not in exclude_list:
                exclude_list.append(mod.children[0].children[1].string)

    for i in added_modules:
        if ast.children.count(i) == 0:
            ast.children.append(i)
        asts[i.children[0].children[1].string.lower()] = i
    return ast

def create_sdfg_from_fortran_file_with_options(source_string: str, source_list, include_list, icon_sources_dir, icon_sdfgs_dir):
    """
    Creates an SDFG from a fortran file
    :param source_string: The fortran file name
    :return: The resulting SDFG

    """
    parser = pf().create(std="f2008")
    reader = ffr(file_candidate=source_string, include_dirs=include_list, source_only=source_list)
    ast = parser(reader)
    exclude_list = []
    missing_modules = []
    dep_graph = nx.DiGraph()
    asts = {}
    actually_used_in_module={}
    ast = recursive_ast_improver(ast,
                                 source_list,
                                 include_list,
                                 parser,
                                 exclude_list=exclude_list,
                                 missing_modules=missing_modules,
                                 dep_graph=dep_graph,
                                 asts=asts)
    
    print(dep_graph)
    parse_order = list(reversed(list(nx.topological_sort(dep_graph))))
    simple_graph,actually_used_in_module=ast_utils.eliminate_dependencies(dep_graph)
    
    changed=True
    while changed:
        
        simpler_graph=simple_graph.copy()
        simple_graph,actually_used_in_module=ast_utils.eliminate_dependencies(simpler_graph)
        if simple_graph.number_of_nodes()==simpler_graph.number_of_nodes() and simple_graph.number_of_edges()==simpler_graph.number_of_edges(): 
            changed=False


    parse_order = list(reversed(list(nx.topological_sort(simple_graph))))
      
    parse_list={}
    what_to_parse_list={}
    type_to_parse_list={}
    for i in parse_order:
        edges=simple_graph.in_edges(i)
        parse_list[i]=[]
        fands_list=[]
        type_list=[]
        res=simple_graph.nodes.get(i).get("info_list")
        for j in edges:
            deps=simple_graph.get_edge_data(j[0],j[1]).get("obj_list")
            print(j[0],j[1],deps)
            if deps is None:   
                continue
            for k in deps:
                if k.string not in parse_list[i]:
                    parse_list[i].append(k.string)
            
            
            if res is not None:
                for jj in parse_list[i]:
                    if jj in res.list_of_functions:
                        if jj not in fands_list:
                            fands_list.append(jj)
                    if jj in res.list_of_subroutines:
                        if jj not in fands_list:
                            fands_list.append(jj)
                    if jj in res.list_of_types:
                        if jj not in type_list:
                            type_list.append(jj)        
        print("Module " + i + " used names: " + str(parse_list[i]))
        if len(fands_list)>0:
            print("Module " + i + " used fands: " + str(fands_list))
            print("ACtually used: "+str(actually_used_in_module[i]))
        for j in actually_used_in_module[i]:
            if res is not None:
                if j in res.list_of_functions:
                    if j not in fands_list:
                        fands_list.append(j)
                if j in res.list_of_subroutines:
                    if j not in fands_list:
                        fands_list.append(j)  
                if j in res.list_of_types:
                    if j not in type_list:
                        type_list.append(j)        

        what_to_parse_list[i]=fands_list  
        type_to_parse_list[i]=type_list   
    top_level_ast = parse_order.pop()
    changes=True
    new_children=[]
    
    for i in ast.children:
    
        if i.children[0].children[1].string not in parse_order and i.children[0].children[1].string!=top_level_ast:
            print("Module " + i.children[0].children[1].string + " not needing parsing")
        else:
            types=[]
            subroutinesandfunctions=[]
            new_spec_children=[]
            for j in i.children[1].children:
                if j.__class__.__name__=="Type_Declaration_Stmt":
                    if j.children[0].__class__.__name__!="Declaration_Type_Spec":
                        new_spec_children.append(j)    
                    else:
                        entity_decls=[]
                        for k in j.children[2].children:
                            if k.__class__.__name__=="Entity_Decl":
                                if k.children[0].string in actually_used_in_module[i.children[0].children[1].string]:
                                    entity_decls.append(k)
                        if entity_decls==[]:
                            continue            
                        if j.children[2].children.__class__.__name__=="tuple":
                            print("Assumption failed: Tuple not expected")
                            new_spec_children.append(j)
                            continue
                        j.children[2].children.clear()
                        for k in entity_decls:
                            j.children[2].children.append(k)            
                        new_spec_children.append(j)
                if j.__class__.__name__=="Derived_Type_Def":
                    if j.children[0].children[1].string in type_to_parse_list[i.children[0].children[1].string]:
                        new_spec_children.append(j)
                else:
                    new_spec_children.append(j)
            i.children[1].children.clear()
            for j in new_spec_children:
                i.children[1].children.append(j)        
            if i.children[2].__class__.__name__=="End_Module_Stmt":
                new_children.append(i)
                continue
            if i.children[0].children[1].string!=top_level_ast:
                for j in i.children[2].children:
                    if j.__class__.__name__!="Contains_Stmt":

                        if j.children[0].children[1].string in what_to_parse_list[i.children[0].children[1].string]:
                            subroutinesandfunctions.append(j)        
                i.children[2].children.clear()
                for j in subroutinesandfunctions:
                    i.children[2].children.append(j)        
            new_children.append(i)

    ast.children.clear()
    for i in new_children:
        ast.children.append(i)  
    name_dict = {}
    rename_dict = {}
    for i in parse_order:
        local_rename_dict = {}
        edges = list(simple_graph.in_edges(i))
        names = []
        for j in edges:
            list_dict = simple_graph.get_edge_data(j[0], j[1])
            if (list_dict['obj_list'] is not None):
                for k in list_dict['obj_list']:
                    if not k.__class__.__name__ == "Name":
                        if k.__class__.__name__ == "Rename":
                            if k.children[2].string not in names:
                                names.append(k.children[2].string)
                            local_rename_dict[k.children[2].string] = k.children[1].string
                        #print("Assumption failed: Object list contains non-name node")
                    else:
                        if k.string not in names:
                            names.append(k.string)
        rename_dict[i] = local_rename_dict
        name_dict[i] = names
    # for i in parse_order:
    #     edges = list(simple_graph.in_edges(i))
    #     for j in edges:
    #         list_dict = simple_graph.get_edge_data(j[0], j[1]) 
    #         names_in_edge = []
    #         if (list_dict['obj_list'] is not None):
    #             for k in list_dict['obj_list']:
    #                     names_in_edge.append(k.string)

    #         changes=True
    #         while changes:
    #             changes=False
    #             if asts.get(i) is None:
    #                 continue
    #             for k in asts[i].children[2].children:
    #                 if k.__class__.__name__ == "Contains_Stmt":
    #                     asts[i].children[2].children.remove(k)
    #                     changes=True
    #                 elif k.__class__.__name__ == "Subroutine_Subprogram":
    #                     if k.children[0].children[1].string not in names_in_edge:
    #                         asts[i].children[2].children.remove(k)
    #                         changes=True
    #                 elif k.__class__.__name__ == "Function_Subprogram":
    #                     if k.children[0].children[1].string not in names_in_edge :
    #                         asts[i].children[2].children.remove(k)
    #                         changes=True
                    
    tables = SymbolTable
    partial_ast = ast_components.InternalFortranAst(top_level_ast, tables)
    partial_modules = {}
    partial_ast.symbols["c_int"]=ast_internal_classes.Int_Literal_Node(value=4)
    partial_ast.symbols["c_int8_t"]=ast_internal_classes.Int_Literal_Node(value=1)
    partial_ast.symbols["c_int64_t"]=ast_internal_classes.Int_Literal_Node(value=8)
    partial_ast.symbols["c_int32_t"]=ast_internal_classes.Int_Literal_Node(value=4)
    partial_ast.symbols["c_size_t"]=ast_internal_classes.Int_Literal_Node(value=4)
    partial_ast.symbols["c_long"]=ast_internal_classes.Int_Literal_Node(value=8)
    partial_ast.symbols["c_signed_char"]=ast_internal_classes.Int_Literal_Node(value=1)
    partial_ast.symbols["c_char"]=ast_internal_classes.Int_Literal_Node(value=1)
    partial_ast.symbols["c_null_char"]=ast_internal_classes.Int_Literal_Node(value=1)
    functions_to_rename={}

    #Why would you ever name a file differently than the module? Especially just one random file out of thousands???
    #asts["mo_restart_nml_and_att"]=asts["mo_restart_nmls_and_atts"]
    partial_ast.to_parse_list=what_to_parse_list
    for i in parse_order:
        partial_ast.current_ast=i
        
        partial_ast.unsupported_fortran_syntax[i]=[]
        if i in ["mtime","ISO_C_BINDING", "iso_c_binding", "mo_cdi","iso_fortran_env"]:
            continue
       
        partial_ast.add_name_list_for_module(i, name_dict[i])
        try:
            partial_module = partial_ast.create_ast(asts[i])
            partial_modules[partial_module.name.name] = partial_module
        except:
            print("Module " + i + " could not be parsed ",partial_ast.unsupported_fortran_syntax[i])
            #print(partial_ast.unsupported_fortran_syntax[i])
            continue
        tmp_rename=rename_dict[i]
        for j in tmp_rename:
            #print(j)
            if partial_ast.symbols.get(j) is None:
                #raise NameError("Symbol " + j + " not found in partial ast")
                if functions_to_rename.get(i) is None:
                    functions_to_rename[i]=[j]
                else:
                    functions_to_rename[i].append(j)    
            else:
                partial_ast.symbols[tmp_rename[j]]=partial_ast.symbols[j]

        print("Parsed successfully module: ", i," ",partial_ast.unsupported_fortran_syntax[i])
        #print(partial_ast.unsupported_fortran_syntax[i])
    #try:
    partial_ast.current_ast="top level"

    program = partial_ast.create_ast(ast)
    program.module_declarations = ast_utils.parse_module_declarations(partial_ast, ast, partial_modules)
    #except:
        
    #        print(" top level module could not be parsed ", partial_ast.unsupported_fortran_syntax["top level"])
            #print(partial_ast.unsupported_fortran_syntax["top level"])
    #        return
    functions_and_subroutines_builder = ast_transforms.FindFunctionAndSubroutines()
    functions_and_subroutines_builder.visit(program)
    partial_ast.functions_and_subroutines = functions_and_subroutines_builder.nodes
    #program = ast_transforms.functionStatementEliminator(program)

    program = ast_transforms.CallToArray(functions_and_subroutines_builder.nodes).visit(program)
    program = ast_transforms.CallExtractor().visit(program)
    program = ast_transforms.ArgumentExtractor().visit(program)
    program = ast_transforms.FunctionCallTransformer().visit(program)
    program = ast_transforms.FunctionToSubroutineDefiner().visit(program)
    program = ast_transforms.ElementalFunctionExpander(functions_and_subroutines_builder.nodes).visit(program)
    program = ast_transforms.optionalArgsExpander(program)

    count=0
    for i in program.function_definitions:
        if isinstance(i, ast_internal_classes.Subroutine_Subprogram_Node):
            program.subroutine_definitions.append(i)
            partial_ast.functions_and_subroutines.append(i.name)
            count+=1
    if count!=len(program.function_definitions):
        raise NameError("Not all functions were transformed to subroutines")
    for i in program.modules:
        count=0
        for j in i.function_definitions:
            if isinstance(j, ast_internal_classes.Subroutine_Subprogram_Node):
                i.subroutine_definitions.append(j)
                partial_ast.functions_and_subroutines.append(j.name)
                count+=1
        if count!=len(i.function_definitions):
            raise NameError("Not all functions were transformed to subroutines")
        i.function_definitions=[]
    program.function_definitions=[]
    program = ast_transforms.SignToIf().visit(program)
    program = ast_transforms.ArrayToLoop(program).visit(program)
    print("Before intrinsics")
    for transformation in partial_ast.fortran_intrinsics().transformations():
        transformation.initialize(program)
        program = transformation.visit(program)
    print("After intrinsics")
    program = ast_transforms.ForDeclarer().visit(program)
    program = ast_transforms.IndexExtractor(program).visit(program)
    structs_lister=ast_transforms.StructLister()
    structs_lister.visit(program)
    struct_dep_graph=nx.DiGraph()
    for i,name in zip(structs_lister.structs,structs_lister.names):
        if name not in struct_dep_graph.nodes:
            struct_dep_graph.add_node(name)
        struct_deps_finder=ast_transforms.StructDependencyLister(structs_lister.names)
        struct_deps_finder.visit(i)
        struct_deps=struct_deps_finder.structs_used
        print(struct_deps)
        for j,pointing,point_name in zip(struct_deps,struct_deps_finder.is_pointer,struct_deps_finder.pointer_names):
            if j not in struct_dep_graph.nodes:
                struct_dep_graph.add_node(j)
            struct_dep_graph.add_edge(name,j,pointing=pointing,point_name=point_name)
    cycles=nx.algorithms.cycles.simple_cycles(struct_dep_graph)
    has_cycles=list(cycles)
    cycles_we_cannot_ignore=[]
    for cycle in has_cycles:
        print(cycle)
        for i in cycle:
            is_pointer=struct_dep_graph.get_edge_data(i,cycle[(cycle.index(i)+1)%len(cycle)])["pointing"]
            point_name=struct_dep_graph.get_edge_data(i,cycle[(cycle.index(i)+1)%len(cycle)])["point_name"]
            print(i,is_pointer)
            if is_pointer:
                actually_used_pointer_node_finder=ast_transforms.StructPointerChecker(i,cycle[(cycle.index(i)+1)%len(cycle)],point_name)
                actually_used_pointer_node_finder.visit(program)
                print(actually_used_pointer_node_finder.nodes)
                if len(actually_used_pointer_node_finder.nodes)==0:
                    print("We can ignore this cycle")
                    program=ast_transforms.StructPointerEliminator(i,cycle[(cycle.index(i)+1)%len(cycle)],point_name).visit(program)
                else:
                    cycles_we_cannot_ignore.append(cycle)    
    if len(cycles_we_cannot_ignore)>0:
        raise NameError("Structs have cyclic dependencies")

    for struct,name in zip(structs_lister.structs,structs_lister.names):
        struct_member_finder=ast_transforms.StructMemberLister()
        struct_member_finder.visit(struct)
        for member,is_pointer,point_name in zip(struct_member_finder.members,struct_member_finder.is_pointer,struct_member_finder.pointer_names):
            if is_pointer:    
                actually_used_pointer_node_finder=ast_transforms.StructPointerChecker(name,member,point_name)
                actually_used_pointer_node_finder.visit(program)
                print("Struct Name: ",name," Member Name: ",member, " Uses: ", len(actually_used_pointer_node_finder.nodes))
                if len(actually_used_pointer_node_finder.nodes)==0:
                    print("We can delete this member")
                    program=ast_transforms.StructPointerEliminator(name,member,point_name).visit(program)
                

    program.tables=partial_ast.symbols
    program.functions_and_subroutines=partial_ast.functions_and_subroutines
    unordered_modules=program.modules
    program.modules=[]
    for i in parse_order:
        for j in unordered_modules:
            if j.name.name==i:
                program.modules.append(j)
    for j in unordered_modules:
        if j.name.name==top_level_ast:
            program.modules.append(j)            

    for i in program.modules:
        for path in source_list:
            
            if path.lower().find(i.name.name.lower())!=-1:
                mypath=path
                break
        #copyfile(mypath, os.path.join(icon_sources_dir, i.name.name.lower()+".f90"))
        for j in i.subroutine_definitions:
            if j.execution_part is None:
                continue
            startpoint = j
            ast2sdfg = AST_translator(program, __file__,multiple_sdfgs=True,startpoint=startpoint,sdfg_path=icon_sdfgs_dir)
            sdfg = SDFG(j.name.name)
            ast2sdfg.top_level = program
            ast2sdfg.globalsdfg = sdfg
            
            ast2sdfg.translate(program, sdfg)
            sdfg.apply_transformations(IntrinsicSDFGTransformation)
            sdfg.expand_library_nodes()
            sdfg.validate()
            sdfg.simplify(verbose=True)
            sdfg.save(os.path.join(icon_sdfgs_dir, sdfg.name + ".sdfg"))
            try:    
                sdfg.compile()
            except:
                print("Compilation failed for ", sdfg.name)
                continue

    #return sdfg<|MERGE_RESOLUTION|>--- conflicted
+++ resolved
@@ -450,18 +450,10 @@
             elif isinstance(node.init, ast_internal_classes.Name_Node):
                 self.contexts[sdfg.name].constants[node.name] = self.contexts[sdfg.name].constants[node.init.name]
             else:
-<<<<<<< HEAD
-                if node.init is not None:
-                    tw = ast_utils.TaskletWriter([], [], sdfg, self.name_mapping)
-                
-                    text = tw.write_code(node.init)
-                    self.contexts[sdfg.name].constants[node.name] = sym.pystr_to_symbolic(text)    
-=======
                 tw = ast_utils.TaskletWriter([], [], sdfg, self.name_mapping)
                 if node.init is not None:
                     text = tw.write_code(node.init)
                     self.contexts[sdfg.name].constants[node.name] = sym.pystr_to_symbolic(text)
->>>>>>> 6d8ee01a
            
         datatype = self.get_dace_type(node.type)
         if node.name not in sdfg.symbols:
