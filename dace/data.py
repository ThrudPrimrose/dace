--- conflicted
+++ resolved
@@ -434,13 +434,8 @@
         #     else:
         #         fields_and_types[str(s)] = dtypes.int32
 
-<<<<<<< HEAD
-        dtype = dtypes.pointer(dtypes.struct(name, **fields_and_types))
+        dtype = dtypes.pointer(dtypes.struct(name, fields_and_types))
         shape = (1, )
-=======
-        dtype = dtypes.pointer(dtypes.struct(name, fields_and_types))
-        shape = (1,)
->>>>>>> c42f8be8
         super(Structure, self).__init__(dtype, shape, transient, storage, location, lifetime, debuginfo)
 
     @staticmethod
