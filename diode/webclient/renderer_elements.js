--- conflicted
+++ resolved
@@ -740,11 +740,7 @@
 var SDFGElements = {SDFGElement: SDFGElement, State: State, Node: Node,Edge: Edge, Connector: Connector, AccessNode: AccessNode,
                     ScopeNode: ScopeNode, EntryNode: EntryNode, ExitNode: ExitNode, MapEntry: MapEntry, MapExit: MapExit,
                     ConsumeEntry: ConsumeEntry, ConsumeExit: ConsumeExit, EmptyTasklet: EmptyTasklet, Tasklet: Tasklet, Reduce: Reduce,
-<<<<<<< HEAD
-                    NestedSDFG: NestedSDFG, LibraryNode: LibraryNode};
-=======
-                    PipelineEntry: PipelineEntry, PipelineExit: PipelineExit, NestedSDFG: NestedSDFG};
->>>>>>> 56e4bd8d
+                    PipelineEntry: PipelineEntry, PipelineExit: PipelineExit, NestedSDFG: NestedSDFG, LibraryNode: LibraryNode};
                     
 // Save as globals
 Object.keys(SDFGElements).forEach(function(elem) {
