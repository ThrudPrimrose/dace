--- conflicted
+++ resolved
@@ -279,11 +279,7 @@
         omp_num_threads_str = ""
         omp_num_threads_unset_str = ""
         perf_instrumentation_result_marker = ""
-<<<<<<< HEAD
-        if omp_num_threads != None:
-=======
-        if (omp_num_threads is not None):
->>>>>>> ea353221
+        if omp_num_threads is not None:
             omp_num_threads_str = "export OMP_NUM_THREADS=" + str(
                 omp_num_threads) + "\n"
             omp_num_threads_unset_str = "unset OMP_NUM_THREADS\n"
